--- conflicted
+++ resolved
@@ -1,6 +1,5 @@
-<<<<<<< HEAD
 //
-// Copyright (c) 2008-2018 the Urho3D project.
+// Copyright (c) 2008-2019 the Urho3D project.
 //
 // Permission is hereby granted, free of charge, to any person obtaining a copy
 // of this software and associated documentation files (the "Software"), to deal
@@ -808,7 +807,7 @@
             ++freeShaderID;
         }
 
-        auto materialID = (unsigned short)(batch->sortKey_ & 0xffff0000);
+        auto materialID = (unsigned short)((batch->sortKey_ & 0xffff0000) >> 16u);
         HashMap<unsigned short, unsigned short>::ConstIterator k = materialRemapping_.Find(materialID);
         if (k != materialRemapping_.End())
             materialID = k->second_;
@@ -902,910 +901,4 @@
     return total;
 }
 
-}
-=======
-//
-// Copyright (c) 2008-2019 the Urho3D project.
-//
-// Permission is hereby granted, free of charge, to any person obtaining a copy
-// of this software and associated documentation files (the "Software"), to deal
-// in the Software without restriction, including without limitation the rights
-// to use, copy, modify, merge, publish, distribute, sublicense, and/or sell
-// copies of the Software, and to permit persons to whom the Software is
-// furnished to do so, subject to the following conditions:
-//
-// The above copyright notice and this permission notice shall be included in
-// all copies or substantial portions of the Software.
-//
-// THE SOFTWARE IS PROVIDED "AS IS", WITHOUT WARRANTY OF ANY KIND, EXPRESS OR
-// IMPLIED, INCLUDING BUT NOT LIMITED TO THE WARRANTIES OF MERCHANTABILITY,
-// FITNESS FOR A PARTICULAR PURPOSE AND NONINFRINGEMENT. IN NO EVENT SHALL THE
-// AUTHORS OR COPYRIGHT HOLDERS BE LIABLE FOR ANY CLAIM, DAMAGES OR OTHER
-// LIABILITY, WHETHER IN AN ACTION OF CONTRACT, TORT OR OTHERWISE, ARISING FROM,
-// OUT OF OR IN CONNECTION WITH THE SOFTWARE OR THE USE OR OTHER DEALINGS IN
-// THE SOFTWARE.
-//
-
-#include "../Precompiled.h"
-
-#include "../Graphics/Camera.h"
-#include "../Graphics/Geometry.h"
-#include "../Graphics/Graphics.h"
-#include "../Graphics/GraphicsImpl.h"
-#include "../Graphics/Material.h"
-#include "../Graphics/Renderer.h"
-#include "../Graphics/ShaderVariation.h"
-#include "../Graphics/Technique.h"
-#include "../Graphics/Texture2D.h"
-#include "../Graphics/VertexBuffer.h"
-#include "../Graphics/View.h"
-#include "../Scene/Scene.h"
-
-#include "../DebugNew.h"
-
-namespace Urho3D
-{
-
-inline bool CompareBatchesState(Batch* lhs, Batch* rhs)
-{
-    if (lhs->renderOrder_ != rhs->renderOrder_)
-        return lhs->renderOrder_ < rhs->renderOrder_;
-    else if (lhs->sortKey_ != rhs->sortKey_)
-        return lhs->sortKey_ < rhs->sortKey_;
-    else
-        return lhs->distance_ < rhs->distance_;
-}
-
-inline bool CompareBatchesFrontToBack(Batch* lhs, Batch* rhs)
-{
-    if (lhs->renderOrder_ != rhs->renderOrder_)
-        return lhs->renderOrder_ < rhs->renderOrder_;
-    else if (lhs->distance_ != rhs->distance_)
-        return lhs->distance_ < rhs->distance_;
-    else
-        return lhs->sortKey_ < rhs->sortKey_;
-}
-
-inline bool CompareBatchesBackToFront(Batch* lhs, Batch* rhs)
-{
-    if (lhs->renderOrder_ != rhs->renderOrder_)
-        return lhs->renderOrder_ < rhs->renderOrder_;
-    else if (lhs->distance_ != rhs->distance_)
-        return lhs->distance_ > rhs->distance_;
-    else
-        return lhs->sortKey_ < rhs->sortKey_;
-}
-
-inline bool CompareInstancesFrontToBack(const InstanceData& lhs, const InstanceData& rhs)
-{
-    return lhs.distance_ < rhs.distance_;
-}
-
-inline bool CompareBatchGroupOrder(BatchGroup* lhs, BatchGroup* rhs)
-{
-    return lhs->renderOrder_ < rhs->renderOrder_;
-}
-
-void CalculateShadowMatrix(Matrix4& dest, LightBatchQueue* queue, unsigned split, Renderer* renderer)
-{
-    Camera* shadowCamera = queue->shadowSplits_[split].shadowCamera_;
-    const IntRect& viewport = queue->shadowSplits_[split].shadowViewport_;
-
-    const Matrix3x4& shadowView(shadowCamera->GetView());
-    Matrix4 shadowProj(shadowCamera->GetGPUProjection());
-    Matrix4 texAdjust(Matrix4::IDENTITY);
-
-    Texture2D* shadowMap = queue->shadowMap_;
-    if (!shadowMap)
-        return;
-
-    auto width = (float)shadowMap->GetWidth();
-    auto height = (float)shadowMap->GetHeight();
-
-    Vector3 offset(
-        (float)viewport.left_ / width,
-        (float)viewport.top_ / height,
-        0.0f
-    );
-
-    Vector3 scale(
-        0.5f * (float)viewport.Width() / width,
-        0.5f * (float)viewport.Height() / height,
-        1.0f
-    );
-
-    // Add pixel-perfect offset if needed by the graphics API
-    const Vector2& pixelUVOffset = Graphics::GetPixelUVOffset();
-    offset.x_ += scale.x_ + pixelUVOffset.x_ / width;
-    offset.y_ += scale.y_ + pixelUVOffset.y_ / height;
-
-#ifdef URHO3D_OPENGL
-    offset.z_ = 0.5f;
-    scale.z_ = 0.5f;
-    offset.y_ = 1.0f - offset.y_;
-#else
-    scale.y_ = -scale.y_;
-#endif
-
-    // If using 4 shadow samples, offset the position diagonally by half pixel
-    if (renderer->GetShadowQuality() == SHADOWQUALITY_PCF_16BIT || renderer->GetShadowQuality() == SHADOWQUALITY_PCF_24BIT)
-    {
-        offset.x_ -= 0.5f / width;
-        offset.y_ -= 0.5f / height;
-    }
-    texAdjust.SetTranslation(offset);
-    texAdjust.SetScale(scale);
-
-    dest = texAdjust * shadowProj * shadowView;
-}
-
-void CalculateSpotMatrix(Matrix4& dest, Light* light)
-{
-    Node* lightNode = light->GetNode();
-    Matrix3x4 spotView = Matrix3x4(lightNode->GetWorldPosition(), lightNode->GetWorldRotation(), 1.0f).Inverse();
-    Matrix4 spotProj(Matrix4::ZERO);
-    Matrix4 texAdjust(Matrix4::IDENTITY);
-
-    // Make the projected light slightly smaller than the shadow map to prevent light spill
-    float h = 1.005f / tanf(light->GetFov() * M_DEGTORAD * 0.5f);
-    float w = h / light->GetAspectRatio();
-    spotProj.m00_ = w;
-    spotProj.m11_ = h;
-    spotProj.m22_ = 1.0f / Max(light->GetRange(), M_EPSILON);
-    spotProj.m32_ = 1.0f;
-
-#ifdef URHO3D_OPENGL
-    texAdjust.SetTranslation(Vector3(0.5f, 0.5f, 0.5f));
-    texAdjust.SetScale(Vector3(0.5f, -0.5f, 0.5f));
-#else
-    texAdjust.SetTranslation(Vector3(0.5f, 0.5f, 0.0f));
-    texAdjust.SetScale(Vector3(0.5f, -0.5f, 1.0f));
-#endif
-
-    dest = texAdjust * spotProj * spotView;
-}
-
-void Batch::CalculateSortKey()
-{
-    auto shaderID = (unsigned)(
-        ((*((unsigned*)&vertexShader_) / sizeof(ShaderVariation)) + (*((unsigned*)&pixelShader_) / sizeof(ShaderVariation))) &
-        0x7fffu);
-    if (!isBase_)
-        shaderID |= 0x8000;
-
-    auto lightQueueID = (unsigned)((*((unsigned*)&lightQueue_) / sizeof(LightBatchQueue)) & 0xffffu);
-    auto materialID = (unsigned)((*((unsigned*)&material_) / sizeof(Material)) & 0xffffu);
-    auto geometryID = (unsigned)((*((unsigned*)&geometry_) / sizeof(Geometry)) & 0xffffu);
-
-    sortKey_ = (((unsigned long long)shaderID) << 48u) | (((unsigned long long)lightQueueID) << 32u) |
-               (((unsigned long long)materialID) << 16u) | geometryID;
-}
-
-void Batch::Prepare(View* view, Camera* camera, bool setModelTransform, bool allowDepthWrite) const
-{
-    if (!vertexShader_ || !pixelShader_)
-        return;
-
-    Graphics* graphics = view->GetGraphics();
-    Renderer* renderer = view->GetRenderer();
-    Node* cameraNode = camera ? camera->GetNode() : nullptr;
-    Light* light = lightQueue_ ? lightQueue_->light_ : nullptr;
-    Texture2D* shadowMap = lightQueue_ ? lightQueue_->shadowMap_ : nullptr;
-
-    // Set shaders first. The available shader parameters and their register/uniform positions depend on the currently set shaders
-    graphics->SetShaders(vertexShader_, pixelShader_);
-
-    // Set pass / material-specific renderstates
-    if (pass_ && material_)
-    {
-        BlendMode blend = pass_->GetBlendMode();
-        // Turn additive blending into subtract if the light is negative
-        if (light && light->IsNegative())
-        {
-            if (blend == BLEND_ADD)
-                blend = BLEND_SUBTRACT;
-            else if (blend == BLEND_ADDALPHA)
-                blend = BLEND_SUBTRACTALPHA;
-        }
-        graphics->SetBlendMode(blend, pass_->GetAlphaToCoverage() || material_->GetAlphaToCoverage());
-        graphics->SetLineAntiAlias(material_->GetLineAntiAlias());
-
-        bool isShadowPass = pass_->GetIndex() == Technique::shadowPassIndex;
-        CullMode effectiveCullMode = pass_->GetCullMode();
-        // Get cull mode from material if pass doesn't override it
-        if (effectiveCullMode == MAX_CULLMODES)
-            effectiveCullMode = isShadowPass ? material_->GetShadowCullMode() : material_->GetCullMode();
-
-        renderer->SetCullMode(effectiveCullMode, camera);
-        if (!isShadowPass)
-        {
-            const BiasParameters& depthBias = material_->GetDepthBias();
-            graphics->SetDepthBias(depthBias.constantBias_, depthBias.slopeScaledBias_);
-        }
-
-        // Use the "least filled" fill mode combined from camera & material
-        graphics->SetFillMode((FillMode)(Max(camera->GetFillMode(), material_->GetFillMode())));
-        graphics->SetDepthTest(pass_->GetDepthTestMode());
-        graphics->SetDepthWrite(pass_->GetDepthWrite() && allowDepthWrite);
-    }
-
-    // Set global (per-frame) shader parameters
-    if (graphics->NeedParameterUpdate(SP_FRAME, nullptr))
-        view->SetGlobalShaderParameters();
-
-    // Set camera & viewport shader parameters
-    auto cameraHash = (unsigned)(size_t)camera;
-    IntRect viewport = graphics->GetViewport();
-    IntVector2 viewSize = IntVector2(viewport.Width(), viewport.Height());
-    auto viewportHash = (unsigned)viewSize.x_ | (unsigned)viewSize.y_ << 16u;
-    if (graphics->NeedParameterUpdate(SP_CAMERA, reinterpret_cast<const void*>(cameraHash + viewportHash)))
-    {
-        view->SetCameraShaderParameters(camera);
-        // During renderpath commands the G-Buffer or viewport texture is assumed to always be viewport-sized
-        view->SetGBufferShaderParameters(viewSize, IntRect(0, 0, viewSize.x_, viewSize.y_));
-    }
-
-    // Set model or skinning transforms
-    if (setModelTransform && graphics->NeedParameterUpdate(SP_OBJECT, worldTransform_))
-    {
-        if (geometryType_ == GEOM_SKINNED)
-        {
-            graphics->SetShaderParameter(VSP_SKINMATRICES, reinterpret_cast<const float*>(worldTransform_),
-                12 * numWorldTransforms_);
-        }
-        else
-            graphics->SetShaderParameter(VSP_MODEL, *worldTransform_);
-
-        // Set the orientation for billboards, either from the object itself or from the camera
-        if (geometryType_ == GEOM_BILLBOARD)
-        {
-            if (numWorldTransforms_ > 1)
-                graphics->SetShaderParameter(VSP_BILLBOARDROT, worldTransform_[1].RotationMatrix());
-            else
-                graphics->SetShaderParameter(VSP_BILLBOARDROT, cameraNode->GetWorldRotation().RotationMatrix());
-        }
-    }
-
-    // Set zone-related shader parameters
-    BlendMode blend = graphics->GetBlendMode();
-    // If the pass is additive, override fog color to black so that shaders do not need a separate additive path
-    bool overrideFogColorToBlack = blend == BLEND_ADD || blend == BLEND_ADDALPHA;
-    auto zoneHash = (unsigned)(size_t)zone_;
-    if (overrideFogColorToBlack)
-        zoneHash += 0x80000000;
-    if (zone_ && graphics->NeedParameterUpdate(SP_ZONE, reinterpret_cast<const void*>(zoneHash)))
-    {
-        graphics->SetShaderParameter(VSP_AMBIENTSTARTCOLOR, zone_->GetAmbientStartColor());
-        graphics->SetShaderParameter(VSP_AMBIENTENDCOLOR,
-            zone_->GetAmbientEndColor().ToVector4() - zone_->GetAmbientStartColor().ToVector4());
-
-        const BoundingBox& box = zone_->GetBoundingBox();
-        Vector3 boxSize = box.Size();
-        Matrix3x4 adjust(Matrix3x4::IDENTITY);
-        adjust.SetScale(Vector3(1.0f / boxSize.x_, 1.0f / boxSize.y_, 1.0f / boxSize.z_));
-        adjust.SetTranslation(Vector3(0.5f, 0.5f, 0.5f));
-        Matrix3x4 zoneTransform = adjust * zone_->GetInverseWorldTransform();
-        graphics->SetShaderParameter(VSP_ZONE, zoneTransform);
-
-        graphics->SetShaderParameter(PSP_AMBIENTCOLOR, zone_->GetAmbientColor());
-        graphics->SetShaderParameter(PSP_FOGCOLOR, overrideFogColorToBlack ? Color::BLACK : zone_->GetFogColor());
-        graphics->SetShaderParameter(PSP_ZONEMIN, zone_->GetBoundingBox().min_);
-        graphics->SetShaderParameter(PSP_ZONEMAX, zone_->GetBoundingBox().max_);
-
-        float farClip = camera->GetFarClip();
-        float fogStart = Min(zone_->GetFogStart(), farClip);
-        float fogEnd = Min(zone_->GetFogEnd(), farClip);
-        if (fogStart >= fogEnd * (1.0f - M_LARGE_EPSILON))
-            fogStart = fogEnd * (1.0f - M_LARGE_EPSILON);
-        float fogRange = Max(fogEnd - fogStart, M_EPSILON);
-        Vector4 fogParams(fogEnd / farClip, farClip / fogRange, 0.0f, 0.0f);
-
-        Node* zoneNode = zone_->GetNode();
-        if (zone_->GetHeightFog() && zoneNode)
-        {
-            Vector3 worldFogHeightVec = zoneNode->GetWorldTransform() * Vector3(0.0f, zone_->GetFogHeight(), 0.0f);
-            fogParams.z_ = worldFogHeightVec.y_;
-            fogParams.w_ = zone_->GetFogHeightScale() / Max(zoneNode->GetWorldScale().y_, M_EPSILON);
-        }
-
-        graphics->SetShaderParameter(PSP_FOGPARAMS, fogParams);
-    }
-
-    // Set light-related shader parameters
-    if (lightQueue_)
-    {
-        if (light && graphics->NeedParameterUpdate(SP_LIGHT, lightQueue_))
-        {
-            Node* lightNode = light->GetNode();
-            float atten = 1.0f / Max(light->GetRange(), M_EPSILON);
-            Vector3 lightDir(lightNode->GetWorldRotation() * Vector3::BACK);
-            Vector4 lightPos(lightNode->GetWorldPosition(), atten);
-
-            graphics->SetShaderParameter(VSP_LIGHTDIR, lightDir);
-            graphics->SetShaderParameter(VSP_LIGHTPOS, lightPos);
-
-            if (graphics->HasShaderParameter(VSP_LIGHTMATRICES))
-            {
-                switch (light->GetLightType())
-                {
-                case LIGHT_DIRECTIONAL:
-                    {
-                        Matrix4 shadowMatrices[MAX_CASCADE_SPLITS];
-                        unsigned numSplits = Min(MAX_CASCADE_SPLITS, lightQueue_->shadowSplits_.Size());
-
-                        for (unsigned i = 0; i < numSplits; ++i)
-                            CalculateShadowMatrix(shadowMatrices[i], lightQueue_, i, renderer);
-
-                        graphics->SetShaderParameter(VSP_LIGHTMATRICES, shadowMatrices[0].Data(), 16 * numSplits);
-                    }
-                    break;
-
-                case LIGHT_SPOT:
-                    {
-                        Matrix4 shadowMatrices[2];
-
-                        CalculateSpotMatrix(shadowMatrices[0], light);
-                        bool isShadowed = shadowMap && graphics->HasTextureUnit(TU_SHADOWMAP);
-                        if (isShadowed)
-                            CalculateShadowMatrix(shadowMatrices[1], lightQueue_, 0, renderer);
-
-                        graphics->SetShaderParameter(VSP_LIGHTMATRICES, shadowMatrices[0].Data(), isShadowed ? 32 : 16);
-                    }
-                    break;
-
-                case LIGHT_POINT:
-                    {
-                        Matrix4 lightVecRot(lightNode->GetWorldRotation().RotationMatrix());
-                        // HLSL compiler will pack the parameters as if the matrix is only 3x4, so must be careful to not overwrite
-                        // the next parameter
-#ifdef URHO3D_OPENGL
-                        graphics->SetShaderParameter(VSP_LIGHTMATRICES, lightVecRot.Data(), 16);
-#else
-                        graphics->SetShaderParameter(VSP_LIGHTMATRICES, lightVecRot.Data(), 12);
-#endif
-                    }
-                    break;
-                }
-            }
-
-            float fade = 1.0f;
-            float fadeEnd = light->GetDrawDistance();
-            float fadeStart = light->GetFadeDistance();
-
-            // Do fade calculation for light if both fade & draw distance defined
-            if (light->GetLightType() != LIGHT_DIRECTIONAL && fadeEnd > 0.0f && fadeStart > 0.0f && fadeStart < fadeEnd)
-                fade = Min(1.0f - (light->GetDistance() - fadeStart) / (fadeEnd - fadeStart), 1.0f);
-
-            // Negative lights will use subtract blending, so write absolute RGB values to the shader parameter
-            graphics->SetShaderParameter(PSP_LIGHTCOLOR, Color(light->GetEffectiveColor().Abs(),
-                light->GetEffectiveSpecularIntensity()) * fade);
-            graphics->SetShaderParameter(PSP_LIGHTDIR, lightDir);
-            graphics->SetShaderParameter(PSP_LIGHTPOS, lightPos);
-            graphics->SetShaderParameter(PSP_LIGHTRAD, light->GetRadius());
-            graphics->SetShaderParameter(PSP_LIGHTLENGTH, light->GetLength());
-
-            if (graphics->HasShaderParameter(PSP_LIGHTMATRICES))
-            {
-                switch (light->GetLightType())
-                {
-                case LIGHT_DIRECTIONAL:
-                    {
-                        Matrix4 shadowMatrices[MAX_CASCADE_SPLITS];
-                        unsigned numSplits = Min(MAX_CASCADE_SPLITS, lightQueue_->shadowSplits_.Size());
-
-                        for (unsigned i = 0; i < numSplits; ++i)
-                            CalculateShadowMatrix(shadowMatrices[i], lightQueue_, i, renderer);
-
-                        graphics->SetShaderParameter(PSP_LIGHTMATRICES, shadowMatrices[0].Data(), 16 * numSplits);
-                    }
-                    break;
-
-                case LIGHT_SPOT:
-                    {
-                        Matrix4 shadowMatrices[2];
-
-                        CalculateSpotMatrix(shadowMatrices[0], light);
-                        bool isShadowed = lightQueue_->shadowMap_ != nullptr;
-                        if (isShadowed)
-                            CalculateShadowMatrix(shadowMatrices[1], lightQueue_, 0, renderer);
-
-                        graphics->SetShaderParameter(PSP_LIGHTMATRICES, shadowMatrices[0].Data(), isShadowed ? 32 : 16);
-                    }
-                    break;
-
-                case LIGHT_POINT:
-                    {
-                        Matrix4 lightVecRot(lightNode->GetWorldRotation().RotationMatrix());
-                        // HLSL compiler will pack the parameters as if the matrix is only 3x4, so must be careful to not overwrite
-                        // the next parameter
-#ifdef URHO3D_OPENGL
-                        graphics->SetShaderParameter(PSP_LIGHTMATRICES, lightVecRot.Data(), 16);
-#else
-                        graphics->SetShaderParameter(PSP_LIGHTMATRICES, lightVecRot.Data(), 12);
-#endif
-                    }
-                    break;
-                }
-            }
-
-            // Set shadow mapping shader parameters
-            if (shadowMap)
-            {
-                {
-                    // Calculate point light shadow sampling offsets (unrolled cube map)
-                    auto faceWidth = (unsigned)(shadowMap->GetWidth() / 2);
-                    auto faceHeight = (unsigned)(shadowMap->GetHeight() / 3);
-                    auto width = (float)shadowMap->GetWidth();
-                    auto height = (float)shadowMap->GetHeight();
-#ifdef URHO3D_OPENGL
-                    float mulX = (float)(faceWidth - 3) / width;
-                    float mulY = (float)(faceHeight - 3) / height;
-                    float addX = 1.5f / width;
-                    float addY = 1.5f / height;
-#else
-                    float mulX = (float)(faceWidth - 4) / width;
-                    float mulY = (float)(faceHeight - 4) / height;
-                    float addX = 2.5f / width;
-                    float addY = 2.5f / height;
-#endif
-                    // If using 4 shadow samples, offset the position diagonally by half pixel
-                    if (renderer->GetShadowQuality() == SHADOWQUALITY_PCF_16BIT || renderer->GetShadowQuality() == SHADOWQUALITY_PCF_24BIT)
-                    {
-                        addX -= 0.5f / width;
-                        addY -= 0.5f / height;
-                    }
-                    graphics->SetShaderParameter(PSP_SHADOWCUBEADJUST, Vector4(mulX, mulY, addX, addY));
-                }
-
-                {
-                    // Calculate shadow camera depth parameters for point light shadows and shadow fade parameters for
-                    //  directional light shadows, stored in the same uniform
-                    Camera* shadowCamera = lightQueue_->shadowSplits_[0].shadowCamera_;
-                    float nearClip = shadowCamera->GetNearClip();
-                    float farClip = shadowCamera->GetFarClip();
-                    float q = farClip / (farClip - nearClip);
-                    float r = -q * nearClip;
-
-                    const CascadeParameters& parameters = light->GetShadowCascade();
-                    float viewFarClip = camera->GetFarClip();
-                    float shadowRange = parameters.GetShadowRange();
-                    float fadeStart = parameters.fadeStart_ * shadowRange / viewFarClip;
-                    float fadeEnd = shadowRange / viewFarClip;
-                    float fadeRange = fadeEnd - fadeStart;
-
-                    graphics->SetShaderParameter(PSP_SHADOWDEPTHFADE, Vector4(q, r, fadeStart, 1.0f / fadeRange));
-                }
-
-                {
-                    float intensity = light->GetShadowIntensity();
-                    float fadeStart = light->GetShadowFadeDistance();
-                    float fadeEnd = light->GetShadowDistance();
-                    if (fadeStart > 0.0f && fadeEnd > 0.0f && fadeEnd > fadeStart)
-                        intensity =
-                            Lerp(intensity, 1.0f, Clamp((light->GetDistance() - fadeStart) / (fadeEnd - fadeStart), 0.0f, 1.0f));
-                    float pcfValues = (1.0f - intensity);
-                    float samples = 1.0f;
-                    if (renderer->GetShadowQuality() == SHADOWQUALITY_PCF_16BIT || renderer->GetShadowQuality() == SHADOWQUALITY_PCF_24BIT)
-                        samples = 4.0f;
-                    graphics->SetShaderParameter(PSP_SHADOWINTENSITY, Vector4(pcfValues / samples, intensity, 0.0f, 0.0f));
-                }
-
-                float sizeX = 1.0f / (float)shadowMap->GetWidth();
-                float sizeY = 1.0f / (float)shadowMap->GetHeight();
-                graphics->SetShaderParameter(PSP_SHADOWMAPINVSIZE, Vector2(sizeX, sizeY));
-
-                Vector4 lightSplits(M_LARGE_VALUE, M_LARGE_VALUE, M_LARGE_VALUE, M_LARGE_VALUE);
-                if (lightQueue_->shadowSplits_.Size() > 1)
-                    lightSplits.x_ = lightQueue_->shadowSplits_[0].farSplit_ / camera->GetFarClip();
-                if (lightQueue_->shadowSplits_.Size() > 2)
-                    lightSplits.y_ = lightQueue_->shadowSplits_[1].farSplit_ / camera->GetFarClip();
-                if (lightQueue_->shadowSplits_.Size() > 3)
-                    lightSplits.z_ = lightQueue_->shadowSplits_[2].farSplit_ / camera->GetFarClip();
-
-                graphics->SetShaderParameter(PSP_SHADOWSPLITS, lightSplits);
-
-                if (graphics->HasShaderParameter(PSP_VSMSHADOWPARAMS))
-                    graphics->SetShaderParameter(PSP_VSMSHADOWPARAMS, renderer->GetVSMShadowParameters());
-
-                if (light->GetShadowBias().normalOffset_ > 0.0f)
-                {
-                    Vector4 normalOffsetScale(Vector4::ZERO);
-
-                    // Scale normal offset strength with the width of the shadow camera view
-                    if (light->GetLightType() != LIGHT_DIRECTIONAL)
-                    {
-                        Camera* shadowCamera = lightQueue_->shadowSplits_[0].shadowCamera_;
-                        normalOffsetScale.x_ = 2.0f * tanf(shadowCamera->GetFov() * M_DEGTORAD * 0.5f) * shadowCamera->GetFarClip();
-                    }
-                    else
-                    {
-                        normalOffsetScale.x_ = lightQueue_->shadowSplits_[0].shadowCamera_->GetOrthoSize();
-                        if (lightQueue_->shadowSplits_.Size() > 1)
-                            normalOffsetScale.y_ = lightQueue_->shadowSplits_[1].shadowCamera_->GetOrthoSize();
-                        if (lightQueue_->shadowSplits_.Size() > 2)
-                            normalOffsetScale.z_ = lightQueue_->shadowSplits_[2].shadowCamera_->GetOrthoSize();
-                        if (lightQueue_->shadowSplits_.Size() > 3)
-                            normalOffsetScale.w_ = lightQueue_->shadowSplits_[3].shadowCamera_->GetOrthoSize();
-                    }
-
-                    normalOffsetScale *= light->GetShadowBias().normalOffset_;
-#ifdef GL_ES_VERSION_2_0
-                    normalOffsetScale *= renderer->GetMobileNormalOffsetMul();
-#endif
-                    graphics->SetShaderParameter(VSP_NORMALOFFSETSCALE, normalOffsetScale);
-                    graphics->SetShaderParameter(PSP_NORMALOFFSETSCALE, normalOffsetScale);
-                }
-            }
-        }
-        else if (lightQueue_->vertexLights_.Size() && graphics->HasShaderParameter(VSP_VERTEXLIGHTS) &&
-                 graphics->NeedParameterUpdate(SP_LIGHT, lightQueue_))
-        {
-            Vector4 vertexLights[MAX_VERTEX_LIGHTS * 3];
-            const PODVector<Light*>& lights = lightQueue_->vertexLights_;
-
-            for (unsigned i = 0; i < lights.Size(); ++i)
-            {
-                Light* vertexLight = lights[i];
-                Node* vertexLightNode = vertexLight->GetNode();
-                LightType type = vertexLight->GetLightType();
-
-                // Attenuation
-                float invRange, cutoff, invCutoff;
-                if (type == LIGHT_DIRECTIONAL)
-                    invRange = 0.0f;
-                else
-                    invRange = 1.0f / Max(vertexLight->GetRange(), M_EPSILON);
-                if (type == LIGHT_SPOT)
-                {
-                    cutoff = Cos(vertexLight->GetFov() * 0.5f);
-                    invCutoff = 1.0f / (1.0f - cutoff);
-                }
-                else
-                {
-                    cutoff = -1.0f;
-                    invCutoff = 1.0f;
-                }
-
-                // Color
-                float fade = 1.0f;
-                float fadeEnd = vertexLight->GetDrawDistance();
-                float fadeStart = vertexLight->GetFadeDistance();
-
-                // Do fade calculation for light if both fade & draw distance defined
-                if (vertexLight->GetLightType() != LIGHT_DIRECTIONAL && fadeEnd > 0.0f && fadeStart > 0.0f && fadeStart < fadeEnd)
-                    fade = Min(1.0f - (vertexLight->GetDistance() - fadeStart) / (fadeEnd - fadeStart), 1.0f);
-
-                Color color = vertexLight->GetEffectiveColor() * fade;
-                vertexLights[i * 3] = Vector4(color.r_, color.g_, color.b_, invRange);
-
-                // Direction
-                vertexLights[i * 3 + 1] = Vector4(-(vertexLightNode->GetWorldDirection()), cutoff);
-
-                // Position
-                vertexLights[i * 3 + 2] = Vector4(vertexLightNode->GetWorldPosition(), invCutoff);
-            }
-
-            graphics->SetShaderParameter(VSP_VERTEXLIGHTS, vertexLights[0].Data(), lights.Size() * 3 * 4);
-        }
-    }
-
-    // Set zone texture if necessary
-#ifndef GL_ES_VERSION_2_0
-    if (zone_ && graphics->HasTextureUnit(TU_ZONE))
-        graphics->SetTexture(TU_ZONE, zone_->GetZoneTexture());
-#else
-    // On OpenGL ES set the zone texture to the environment unit instead
-    if (zone_ && zone_->GetZoneTexture() && graphics->HasTextureUnit(TU_ENVIRONMENT))
-        graphics->SetTexture(TU_ENVIRONMENT, zone_->GetZoneTexture());
-#endif
-
-    // Set material-specific shader parameters and textures
-    if (material_)
-    {
-        if (graphics->NeedParameterUpdate(SP_MATERIAL, reinterpret_cast<const void*>(material_->GetShaderParameterHash())))
-        {
-            const HashMap<StringHash, MaterialShaderParameter>& parameters = material_->GetShaderParameters();
-            for (HashMap<StringHash, MaterialShaderParameter>::ConstIterator i = parameters.Begin(); i != parameters.End(); ++i)
-                graphics->SetShaderParameter(i->first_, i->second_.value_);
-        }
-
-        const HashMap<TextureUnit, SharedPtr<Texture> >& textures = material_->GetTextures();
-        for (HashMap<TextureUnit, SharedPtr<Texture> >::ConstIterator i = textures.Begin(); i != textures.End(); ++i)
-        {
-            if (graphics->HasTextureUnit(i->first_))
-                graphics->SetTexture(i->first_, i->second_.Get());
-        }
-    }
-
-    // Set light-related textures
-    if (light)
-    {
-        if (shadowMap && graphics->HasTextureUnit(TU_SHADOWMAP))
-            graphics->SetTexture(TU_SHADOWMAP, shadowMap);
-        if (graphics->HasTextureUnit(TU_LIGHTRAMP))
-        {
-            Texture* rampTexture = light->GetRampTexture();
-            if (!rampTexture)
-                rampTexture = renderer->GetDefaultLightRamp();
-            graphics->SetTexture(TU_LIGHTRAMP, rampTexture);
-        }
-        if (graphics->HasTextureUnit(TU_LIGHTSHAPE))
-        {
-            Texture* shapeTexture = light->GetShapeTexture();
-            if (!shapeTexture && light->GetLightType() == LIGHT_SPOT)
-                shapeTexture = renderer->GetDefaultLightSpot();
-            graphics->SetTexture(TU_LIGHTSHAPE, shapeTexture);
-        }
-    }
-}
-
-void Batch::Draw(View* view, Camera* camera, bool allowDepthWrite) const
-{
-    if (!geometry_->IsEmpty())
-    {
-        Prepare(view, camera, true, allowDepthWrite);
-        geometry_->Draw(view->GetGraphics());
-    }
-}
-
-void BatchGroup::SetInstancingData(void* lockedData, unsigned stride, unsigned& freeIndex)
-{
-    // Do not use up buffer space if not going to draw as instanced
-    if (geometryType_ != GEOM_INSTANCED)
-        return;
-
-    startIndex_ = freeIndex;
-    unsigned char* buffer = static_cast<unsigned char*>(lockedData) + startIndex_ * stride;
-
-    for (unsigned i = 0; i < instances_.Size(); ++i)
-    {
-        const InstanceData& instance = instances_[i];
-
-        memcpy(buffer, instance.worldTransform_, sizeof(Matrix3x4));
-        if (instance.instancingData_)
-            memcpy(buffer + sizeof(Matrix3x4), instance.instancingData_, stride - sizeof(Matrix3x4));
-
-        buffer += stride;
-    }
-
-    freeIndex += instances_.Size();
-}
-
-void BatchGroup::Draw(View* view, Camera* camera, bool allowDepthWrite) const
-{
-    Graphics* graphics = view->GetGraphics();
-    Renderer* renderer = view->GetRenderer();
-
-    if (instances_.Size() && !geometry_->IsEmpty())
-    {
-        // Draw as individual objects if instancing not supported or could not fill the instancing buffer
-        VertexBuffer* instanceBuffer = renderer->GetInstancingBuffer();
-        if (!instanceBuffer || geometryType_ != GEOM_INSTANCED || startIndex_ == M_MAX_UNSIGNED)
-        {
-            Batch::Prepare(view, camera, false, allowDepthWrite);
-
-            graphics->SetIndexBuffer(geometry_->GetIndexBuffer());
-            graphics->SetVertexBuffers(geometry_->GetVertexBuffers());
-
-            for (unsigned i = 0; i < instances_.Size(); ++i)
-            {
-                if (graphics->NeedParameterUpdate(SP_OBJECT, instances_[i].worldTransform_))
-                    graphics->SetShaderParameter(VSP_MODEL, *instances_[i].worldTransform_);
-
-                graphics->Draw(geometry_->GetPrimitiveType(), geometry_->GetIndexStart(), geometry_->GetIndexCount(),
-                    geometry_->GetVertexStart(), geometry_->GetVertexCount());
-            }
-        }
-        else
-        {
-            Batch::Prepare(view, camera, false, allowDepthWrite);
-
-            // Get the geometry vertex buffers, then add the instancing stream buffer
-            // Hack: use a const_cast to avoid dynamic allocation of new temp vectors
-            auto& vertexBuffers = const_cast<Vector<SharedPtr<VertexBuffer> >&>(
-                geometry_->GetVertexBuffers());
-            vertexBuffers.Push(SharedPtr<VertexBuffer>(instanceBuffer));
-
-            graphics->SetIndexBuffer(geometry_->GetIndexBuffer());
-            graphics->SetVertexBuffers(vertexBuffers, startIndex_);
-            graphics->DrawInstanced(geometry_->GetPrimitiveType(), geometry_->GetIndexStart(), geometry_->GetIndexCount(),
-                geometry_->GetVertexStart(), geometry_->GetVertexCount(), instances_.Size());
-
-            // Remove the instancing buffer & element mask now
-            vertexBuffers.Pop();
-        }
-    }
-}
-
-unsigned BatchGroupKey::ToHash() const
-{
-    return (unsigned)((size_t)zone_ / sizeof(Zone) + (size_t)lightQueue_ / sizeof(LightBatchQueue) + (size_t)pass_ / sizeof(Pass) +
-                      (size_t)material_ / sizeof(Material) + (size_t)geometry_ / sizeof(Geometry)) + renderOrder_;
-}
-
-void BatchQueue::Clear(int maxSortedInstances)
-{
-    batches_.Clear();
-    sortedBatches_.Clear();
-    batchGroups_.Clear();
-    maxSortedInstances_ = (unsigned)maxSortedInstances;
-}
-
-void BatchQueue::SortBackToFront()
-{
-    sortedBatches_.Resize(batches_.Size());
-
-    for (unsigned i = 0; i < batches_.Size(); ++i)
-        sortedBatches_[i] = &batches_[i];
-
-    Sort(sortedBatches_.Begin(), sortedBatches_.End(), CompareBatchesBackToFront);
-
-    sortedBatchGroups_.Resize(batchGroups_.Size());
-
-    unsigned index = 0;
-    for (HashMap<BatchGroupKey, BatchGroup>::Iterator i = batchGroups_.Begin(); i != batchGroups_.End(); ++i)
-        sortedBatchGroups_[index++] = &i->second_;
-
-    Sort(sortedBatchGroups_.Begin(), sortedBatchGroups_.End(), CompareBatchGroupOrder);
-}
-
-void BatchQueue::SortFrontToBack()
-{
-    sortedBatches_.Clear();
-
-    for (unsigned i = 0; i < batches_.Size(); ++i)
-        sortedBatches_.Push(&batches_[i]);
-
-    SortFrontToBack2Pass(sortedBatches_);
-
-    // Sort each group front to back
-    for (HashMap<BatchGroupKey, BatchGroup>::Iterator i = batchGroups_.Begin(); i != batchGroups_.End(); ++i)
-    {
-        if (i->second_.instances_.Size() <= maxSortedInstances_)
-        {
-            Sort(i->second_.instances_.Begin(), i->second_.instances_.End(), CompareInstancesFrontToBack);
-            if (i->second_.instances_.Size())
-                i->second_.distance_ = i->second_.instances_[0].distance_;
-        }
-        else
-        {
-            float minDistance = M_INFINITY;
-            for (PODVector<InstanceData>::ConstIterator j = i->second_.instances_.Begin(); j != i->second_.instances_.End(); ++j)
-                minDistance = Min(minDistance, j->distance_);
-            i->second_.distance_ = minDistance;
-        }
-    }
-
-    sortedBatchGroups_.Resize(batchGroups_.Size());
-
-    unsigned index = 0;
-    for (HashMap<BatchGroupKey, BatchGroup>::Iterator i = batchGroups_.Begin(); i != batchGroups_.End(); ++i)
-        sortedBatchGroups_[index++] = &i->second_;
-
-    SortFrontToBack2Pass(reinterpret_cast<PODVector<Batch*>& >(sortedBatchGroups_));
-}
-
-void BatchQueue::SortFrontToBack2Pass(PODVector<Batch*>& batches)
-{
-    // Mobile devices likely use a tiled deferred approach, with which front-to-back sorting is irrelevant. The 2-pass
-    // method is also time consuming, so just sort with state having priority
-#ifdef GL_ES_VERSION_2_0
-    Sort(batches.Begin(), batches.End(), CompareBatchesState);
-#else
-    // For desktop, first sort by distance and remap shader/material/geometry IDs in the sort key
-    Sort(batches.Begin(), batches.End(), CompareBatchesFrontToBack);
-
-    unsigned freeShaderID = 0;
-    unsigned short freeMaterialID = 0;
-    unsigned short freeGeometryID = 0;
-
-    for (PODVector<Batch*>::Iterator i = batches.Begin(); i != batches.End(); ++i)
-    {
-        Batch* batch = *i;
-
-        auto shaderID = (unsigned)(batch->sortKey_ >> 32u);
-        HashMap<unsigned, unsigned>::ConstIterator j = shaderRemapping_.Find(shaderID);
-        if (j != shaderRemapping_.End())
-            shaderID = j->second_;
-        else
-        {
-            shaderID = shaderRemapping_[shaderID] = freeShaderID | (shaderID & 0x80000000);
-            ++freeShaderID;
-        }
-
-        auto materialID = (unsigned short)((batch->sortKey_ & 0xffff0000) >> 16u);
-        HashMap<unsigned short, unsigned short>::ConstIterator k = materialRemapping_.Find(materialID);
-        if (k != materialRemapping_.End())
-            materialID = k->second_;
-        else
-        {
-            materialID = materialRemapping_[materialID] = freeMaterialID;
-            ++freeMaterialID;
-        }
-
-        auto geometryID = (unsigned short)(batch->sortKey_ & 0xffffu);
-        HashMap<unsigned short, unsigned short>::ConstIterator l = geometryRemapping_.Find(geometryID);
-        if (l != geometryRemapping_.End())
-            geometryID = l->second_;
-        else
-        {
-            geometryID = geometryRemapping_[geometryID] = freeGeometryID;
-            ++freeGeometryID;
-        }
-
-        batch->sortKey_ = (((unsigned long long)shaderID) << 32u) | (((unsigned long long)materialID) << 16u) | geometryID;
-    }
-
-    shaderRemapping_.Clear();
-    materialRemapping_.Clear();
-    geometryRemapping_.Clear();
-
-    // Finally sort again with the rewritten ID's
-    Sort(batches.Begin(), batches.End(), CompareBatchesState);
-#endif
-}
-
-void BatchQueue::SetInstancingData(void* lockedData, unsigned stride, unsigned& freeIndex)
-{
-    for (HashMap<BatchGroupKey, BatchGroup>::Iterator i = batchGroups_.Begin(); i != batchGroups_.End(); ++i)
-        i->second_.SetInstancingData(lockedData, stride, freeIndex);
-}
-
-void BatchQueue::Draw(View* view, Camera* camera, bool markToStencil, bool usingLightOptimization, bool allowDepthWrite) const
-{
-    Graphics* graphics = view->GetGraphics();
-    Renderer* renderer = view->GetRenderer();
-
-    // If View has set up its own light optimizations, do not disturb the stencil/scissor test settings
-    if (!usingLightOptimization)
-    {
-        graphics->SetScissorTest(false);
-
-        // During G-buffer rendering, mark opaque pixels' lightmask to stencil buffer if requested
-        if (!markToStencil)
-            graphics->SetStencilTest(false);
-    }
-
-    // Instanced
-    for (PODVector<BatchGroup*>::ConstIterator i = sortedBatchGroups_.Begin(); i != sortedBatchGroups_.End(); ++i)
-    {
-        BatchGroup* group = *i;
-        if (markToStencil)
-            graphics->SetStencilTest(true, CMP_ALWAYS, OP_REF, OP_KEEP, OP_KEEP, group->lightMask_);
-
-        group->Draw(view, camera, allowDepthWrite);
-    }
-    // Non-instanced
-    for (PODVector<Batch*>::ConstIterator i = sortedBatches_.Begin(); i != sortedBatches_.End(); ++i)
-    {
-        Batch* batch = *i;
-        if (markToStencil)
-            graphics->SetStencilTest(true, CMP_ALWAYS, OP_REF, OP_KEEP, OP_KEEP, batch->lightMask_);
-        if (!usingLightOptimization)
-        {
-            // If drawing an alpha batch, we can optimize fillrate by scissor test
-            if (!batch->isBase_ && batch->lightQueue_)
-                renderer->OptimizeLightByScissor(batch->lightQueue_->light_, camera);
-            else
-                graphics->SetScissorTest(false);
-        }
-
-        batch->Draw(view, camera, allowDepthWrite);
-    }
-}
-
-unsigned BatchQueue::GetNumInstances() const
-{
-    unsigned total = 0;
-
-    for (HashMap<BatchGroupKey, BatchGroup>::ConstIterator i = batchGroups_.Begin(); i != batchGroups_.End(); ++i)
-    {
-        if (i->second_.geometryType_ == GEOM_INSTANCED)
-            total += i->second_.instances_.Size();
-    }
-
-    return total;
-}
-
-}
->>>>>>> a476f0c4
+}
<<<<<<< HEAD
//
// Copyright (c) 2008-2018 the Urho3D project.
//
// Permission is hereby granted, free of charge, to any person obtaining a copy
// of this software and associated documentation files (the "Software"), to deal
// in the Software without restriction, including without limitation the rights
// to use, copy, modify, merge, publish, distribute, sublicense, and/or sell
// copies of the Software, and to permit persons to whom the Software is
// furnished to do so, subject to the following conditions:
//
// The above copyright notice and this permission notice shall be included in
// all copies or substantial portions of the Software.
//
// THE SOFTWARE IS PROVIDED "AS IS", WITHOUT WARRANTY OF ANY KIND, EXPRESS OR
// IMPLIED, INCLUDING BUT NOT LIMITED TO THE WARRANTIES OF MERCHANTABILITY,
// FITNESS FOR A PARTICULAR PURPOSE AND NONINFRINGEMENT. IN NO EVENT SHALL THE
// AUTHORS OR COPYRIGHT HOLDERS BE LIABLE FOR ANY CLAIM, DAMAGES OR OTHER
// LIABILITY, WHETHER IN AN ACTION OF CONTRACT, TORT OR OTHERWISE, ARISING FROM,
// OUT OF OR IN CONNECTION WITH THE SOFTWARE OR THE USE OR OTHER DEALINGS IN
// THE SOFTWARE.
//

#include "../Precompiled.h"

#include "../IO/Log.h"

#include <cstdio>

#include "../DebugNew.h"

#ifdef _MSC_VER
#pragma warning(disable:6293)
#endif

namespace Urho3D
{

char String::endZero = 0;

const String String::EMPTY;

String::String(const WString& str) :
    length_(0),
    capacity_(0),
    buffer_(&endZero)
{
    SetUTF8FromWChar(str.CString());
}

String::String(int value) :
    length_(0),
    capacity_(0),
    buffer_(&endZero)
{
    char tempBuffer[CONVERSION_BUFFER_LENGTH];
    sprintf(tempBuffer, "%d", value);
    *this = tempBuffer;
}

String::String(short value) :
    length_(0),
    capacity_(0),
    buffer_(&endZero)
{
    char tempBuffer[CONVERSION_BUFFER_LENGTH];
    sprintf(tempBuffer, "%d", value);
    *this = tempBuffer;
}

String::String(long value) :
    length_(0),
    capacity_(0),
    buffer_(&endZero)
{
    char tempBuffer[CONVERSION_BUFFER_LENGTH];
    sprintf(tempBuffer, "%ld", value);
    *this = tempBuffer;
}

String::String(long long value) :
    length_(0),
    capacity_(0),
    buffer_(&endZero)
{
    char tempBuffer[CONVERSION_BUFFER_LENGTH];
    sprintf(tempBuffer, "%lld", value);
    *this = tempBuffer;
}

String::String(unsigned value) :
    length_(0),
    capacity_(0),
    buffer_(&endZero)
{
    char tempBuffer[CONVERSION_BUFFER_LENGTH];
    sprintf(tempBuffer, "%u", value);
    *this = tempBuffer;
}

String::String(unsigned short value) :
    length_(0),
    capacity_(0),
    buffer_(&endZero)
{
    char tempBuffer[CONVERSION_BUFFER_LENGTH];
    sprintf(tempBuffer, "%u", value);
    *this = tempBuffer;
}

String::String(unsigned long value) :
    length_(0),
    capacity_(0),
    buffer_(&endZero)
{
    char tempBuffer[CONVERSION_BUFFER_LENGTH];
    sprintf(tempBuffer, "%lu", value);
    *this = tempBuffer;
}

String::String(unsigned long long value) :
    length_(0),
    capacity_(0),
    buffer_(&endZero)
{
    char tempBuffer[CONVERSION_BUFFER_LENGTH];
    sprintf(tempBuffer, "%llu", value);
    *this = tempBuffer;
}

String::String(float value) :
    length_(0),
    capacity_(0),
    buffer_(&endZero)
{
    char tempBuffer[CONVERSION_BUFFER_LENGTH];
    sprintf(tempBuffer, "%g", value);
    *this = tempBuffer;
}

String::String(double value) :
    length_(0),
    capacity_(0),
    buffer_(&endZero)
{
    char tempBuffer[CONVERSION_BUFFER_LENGTH];
    sprintf(tempBuffer, "%.15g", value);
    *this = tempBuffer;
}

String::String(bool value) :
    length_(0),
    capacity_(0),
    buffer_(&endZero)
{
    if (value)
        *this = "true";
    else
        *this = "false";
}

String::String(char value) :
    length_(0),
    capacity_(0),
    buffer_(&endZero)
{
    Resize(1);
    buffer_[0] = value;
}

String::String(char value, unsigned length) :
    length_(0),
    capacity_(0),
    buffer_(&endZero)
{
    Resize(length);
    for (unsigned i = 0; i < length; ++i)
        buffer_[i] = value;
}

String& String::operator +=(int rhs)
{
    return *this += String(rhs);
}

String& String::operator +=(short rhs)
{
    return *this += String(rhs);
}

String& String::operator +=(long rhs)
{
    return *this += String(rhs);
}

String& String::operator +=(long long rhs)
{
    return *this += String(rhs);
}

String& String::operator +=(unsigned rhs)
{
    return *this += String(rhs);
}

String& String::operator +=(unsigned short rhs)
{
    return *this += String(rhs);
}

String& String::operator +=(unsigned long rhs)
{
    return *this += String(rhs);
}

String& String::operator +=(unsigned long long rhs)
{
    return *this += String(rhs);
}

String& String::operator +=(float rhs)
{
    return *this += String(rhs);
}

String& String::operator +=(bool rhs)
{
    return *this += String(rhs);
}

void String::Replace(char replaceThis, char replaceWith, bool caseSensitive)
{
    if (caseSensitive)
    {
        for (unsigned i = 0; i < length_; ++i)
        {
            if (buffer_[i] == replaceThis)
                buffer_[i] = replaceWith;
        }
    }
    else
    {
        replaceThis = (char)tolower(replaceThis);
        for (unsigned i = 0; i < length_; ++i)
        {
            if (tolower(buffer_[i]) == replaceThis)
                buffer_[i] = replaceWith;
        }
    }
}

void String::Replace(const String& replaceThis, const String& replaceWith, bool caseSensitive)
{
    unsigned nextPos = 0;

    while (nextPos < length_)
    {
        unsigned pos = Find(replaceThis, nextPos, caseSensitive);
        if (pos == NPOS)
            break;
        Replace(pos, replaceThis.length_, replaceWith);
        nextPos = pos + replaceWith.length_;
    }
}

void String::Replace(unsigned pos, unsigned length, const String& replaceWith)
{
    // If substring is illegal, do nothing
    if (pos + length > length_)
        return;

    Replace(pos, length, replaceWith.buffer_, replaceWith.length_);
}

void String::Replace(unsigned pos, unsigned length, const char* replaceWith)
{
    // If substring is illegal, do nothing
    if (pos + length > length_)
        return;

    Replace(pos, length, replaceWith, CStringLength(replaceWith));
}

String::Iterator String::Replace(const String::Iterator& start, const String::Iterator& end, const String& replaceWith)
{
    unsigned pos = (unsigned)(start - Begin());
    if (pos >= length_)
        return End();
    auto length = (unsigned)(end - start);
    Replace(pos, length, replaceWith);

    return Begin() + pos;
}

String String::Replaced(char replaceThis, char replaceWith, bool caseSensitive) const
{
    String ret(*this);
    ret.Replace(replaceThis, replaceWith, caseSensitive);
    return ret;
}

String String::Replaced(const String& replaceThis, const String& replaceWith, bool caseSensitive) const
{
    String ret(*this);
    ret.Replace(replaceThis, replaceWith, caseSensitive);
    return ret;
}

String& String::Append(const String& str)
{
    return *this += str;
}

String& String::Append(const char* str)
{
    return *this += str;
}

String& String::Append(char c)
{
    return *this += c;
}

String& String::Append(const char* str, unsigned length)
{
    if (str)
    {
        unsigned oldLength = length_;
        Resize(oldLength + length);
        CopyChars(&buffer_[oldLength], str, length);
    }
    return *this;
}

void String::Insert(unsigned pos, const String& str)
{
    if (pos > length_)
        pos = length_;

    if (pos == length_)
        (*this) += str;
    else
        Replace(pos, 0, str);
}

void String::Insert(unsigned pos, char c)
{
    if (pos > length_)
        pos = length_;

    if (pos == length_)
        (*this) += c;
    else
    {
        unsigned oldLength = length_;
        Resize(length_ + 1);
        MoveRange(pos + 1, pos, oldLength - pos);
        buffer_[pos] = c;
    }
}

String::Iterator String::Insert(const String::Iterator& dest, const String& str)
{
    unsigned pos = (unsigned)(dest - Begin());
    if (pos > length_)
        pos = length_;
    Insert(pos, str);

    return Begin() + pos;
}

String::Iterator String::Insert(const String::Iterator& dest, const String::Iterator& start, const String::Iterator& end)
{
    unsigned pos = (unsigned)(dest - Begin());
    if (pos > length_)
        pos = length_;
    auto length = (unsigned)(end - start);
    Replace(pos, 0, &(*start), length);

    return Begin() + pos;
}

String::Iterator String::Insert(const String::Iterator& dest, char c)
{
    unsigned pos = (unsigned)(dest - Begin());
    if (pos > length_)
        pos = length_;
    Insert(pos, c);

    return Begin() + pos;
}

void String::Erase(unsigned pos, unsigned length)
{
    Replace(pos, length, String::EMPTY);
}

String::Iterator String::Erase(const String::Iterator& it)
{
    unsigned pos = (unsigned)(it - Begin());
    if (pos >= length_)
        return End();
    Erase(pos);

    return Begin() + pos;
}

String::Iterator String::Erase(const String::Iterator& start, const String::Iterator& end)
{
    unsigned pos = (unsigned)(start - Begin());
    if (pos >= length_)
        return End();
    auto length = (unsigned)(end - start);
    Erase(pos, length);

    return Begin() + pos;
}

void String::Resize(unsigned newLength)
{
    if (!capacity_)
    {
        // If zero length requested, do not allocate buffer yet
        if (!newLength)
            return;

        // Calculate initial capacity
        capacity_ = newLength + 1;
        if (capacity_ < MIN_CAPACITY)
            capacity_ = MIN_CAPACITY;

        buffer_ = new char[capacity_];
    }
    else
    {
        if (newLength && capacity_ < newLength + 1)
        {
            // Increase the capacity with half each time it is exceeded
            while (capacity_ < newLength + 1)
                capacity_ += (capacity_ + 1) >> 1u;

            auto* newBuffer = new char[capacity_];
            // Move the existing data to the new buffer, then delete the old buffer
            if (length_)
                CopyChars(newBuffer, buffer_, length_);
            delete[] buffer_;

            buffer_ = newBuffer;
        }
    }

    buffer_[newLength] = 0;
    length_ = newLength;
}

void String::Reserve(unsigned newCapacity)
{
    if (newCapacity < length_ + 1)
        newCapacity = length_ + 1;
    if (newCapacity == capacity_)
        return;

    auto* newBuffer = new char[newCapacity];
    // Move the existing data to the new buffer, then delete the old buffer
    CopyChars(newBuffer, buffer_, length_ + 1);
    if (capacity_)
        delete[] buffer_;

    capacity_ = newCapacity;
    buffer_ = newBuffer;
}

void String::Compact()
{
    if (capacity_)
        Reserve(length_ + 1);
}

void String::Clear()
{
    Resize(0);
}

void String::Swap(String& str)
{
    Urho3D::Swap(length_, str.length_);
    Urho3D::Swap(capacity_, str.capacity_);
    Urho3D::Swap(buffer_, str.buffer_);
}

String String::Substring(unsigned pos) const
{
    if (pos < length_)
    {
        String ret;
        ret.Resize(length_ - pos);
        CopyChars(ret.buffer_, buffer_ + pos, ret.length_);

        return ret;
    }
    else
        return String();
}

String String::Substring(unsigned pos, unsigned length) const
{
    if (pos < length_)
    {
        String ret;
        if (pos + length > length_)
            length = length_ - pos;
        ret.Resize(length);
        CopyChars(ret.buffer_, buffer_ + pos, ret.length_);

        return ret;
    }
    else
        return String();
}

String String::Trimmed(const String& chars) const
{
    unsigned trimStart = 0;
    unsigned trimEnd = length_;

    while (trimStart < trimEnd)
    {
        char c = buffer_[trimStart];
        if (!chars.Contains(c))
            break;
        ++trimStart;
    }
    while (trimEnd > trimStart)
    {
        char c = buffer_[trimEnd - 1];
        if (!chars.Contains(c))
            break;
        --trimEnd;
    }

    return Substring(trimStart, trimEnd - trimStart);
}

String String::ToLower() const
{
    String ret(*this);
    for (unsigned i = 0; i < ret.length_; ++i)
        ret[i] = (char)tolower(buffer_[i]);

    return ret;
}

String String::ToUpper() const
{
    String ret(*this);
    for (unsigned i = 0; i < ret.length_; ++i)
        ret[i] = (char)toupper(buffer_[i]);

    return ret;
}

Vector<String> String::Split(char separator, bool keepEmptyStrings) const
{
    return Split(CString(), separator, keepEmptyStrings);
}

void String::Join(const Vector<String>& subStrings, const String& glue)
{
    *this = Joined(subStrings, glue);
}

unsigned String::Find(char c, unsigned startPos, bool caseSensitive) const
{
    if (caseSensitive)
    {
        for (unsigned i = startPos; i < length_; ++i)
        {
            if (buffer_[i] == c)
                return i;
        }
    }
    else
    {
        c = (char)tolower(c);
        for (unsigned i = startPos; i < length_; ++i)
        {
            if (tolower(buffer_[i]) == c)
                return i;
        }
    }

    return NPOS;
}

unsigned String::Find(const String& str, unsigned startPos, bool caseSensitive) const
{
    if (!str.length_ || str.length_ > length_)
        return NPOS;

    char first = str.buffer_[0];
    if (!caseSensitive)
        first = (char)tolower(first);

    for (unsigned i = startPos; i <= length_ - str.length_; ++i)
    {
        char c = buffer_[i];
        if (!caseSensitive)
            c = (char)tolower(c);

        if (c == first)
        {
            unsigned skip = NPOS;
            bool found = true;
            for (unsigned j = 1; j < str.length_; ++j)
            {
                c = buffer_[i + j];
                char d = str.buffer_[j];
                if (!caseSensitive)
                {
                    c = (char)tolower(c);
                    d = (char)tolower(d);
                }

                if (skip == NPOS && c == first)
                    skip = i + j - 1;

                if (c != d)
                {
                    found = false;
                    if (skip != NPOS)
                        i = skip;
                    break;
                }
            }
            if (found)
                return i;
        }
    }

    return NPOS;
}

unsigned String::FindLast(char c, unsigned startPos, bool caseSensitive) const
{
    if (startPos >= length_)
        startPos = length_ - 1;

    if (caseSensitive)
    {
        for (unsigned i = startPos; i < length_; --i)
        {
            if (buffer_[i] == c)
                return i;
        }
    }
    else
    {
        c = (char)tolower(c);
        for (unsigned i = startPos; i < length_; --i)
        {
            if (tolower(buffer_[i]) == c)
                return i;
        }
    }

    return NPOS;
}

unsigned String::FindLast(const String& str, unsigned startPos, bool caseSensitive) const
{
    if (!str.length_ || str.length_ > length_)
        return NPOS;
    if (startPos > length_ - str.length_)
        startPos = length_ - str.length_;

    char first = str.buffer_[0];
    if (!caseSensitive)
        first = (char)tolower(first);

    for (unsigned i = startPos; i < length_; --i)
    {
        char c = buffer_[i];
        if (!caseSensitive)
            c = (char)tolower(c);

        if (c == first)
        {
            bool found = true;
            for (unsigned j = 1; j < str.length_; ++j)
            {
                c = buffer_[i + j];
                char d = str.buffer_[j];
                if (!caseSensitive)
                {
                    c = (char)tolower(c);
                    d = (char)tolower(d);
                }

                if (c != d)
                {
                    found = false;
                    break;
                }
            }
            if (found)
                return i;
        }
    }

    return NPOS;
}

bool String::StartsWith(const String& str, bool caseSensitive) const
{
    return Find(str, 0, caseSensitive) == 0;
}

bool String::EndsWith(const String& str, bool caseSensitive) const
{
    unsigned pos = FindLast(str, Length() - 1, caseSensitive);
    return pos != NPOS && pos == Length() - str.Length();
}

int String::Compare(const String& str, bool caseSensitive) const
{
    return Compare(CString(), str.CString(), caseSensitive);
}

int String::Compare(const char* str, bool caseSensitive) const
{
    return Compare(CString(), str, caseSensitive);
}

void String::SetUTF8FromLatin1(const char* str)
{
    char temp[7];

    Clear();

    if (!str)
        return;

    while (*str)
    {
        char* dest = temp;
        EncodeUTF8(dest, (unsigned)*str++);
        *dest = 0;
        Append(temp);
    }
}

void String::SetUTF8FromWChar(const wchar_t* str)
{
    char temp[7];

    Clear();

    if (!str)
        return;

#ifdef _WIN32
    while (*str)
    {
        unsigned unicodeChar = DecodeUTF16(str);
        char* dest = temp;
        EncodeUTF8(dest, unicodeChar);
        *dest = 0;
        Append(temp);
    }
#else
    while (*str)
    {
        char* dest = temp;
        EncodeUTF8(dest, (unsigned)*str++);
        *dest = 0;
        Append(temp);
    }
#endif
}

unsigned String::LengthUTF8() const
{
    unsigned ret = 0;

    const char* src = buffer_;
    if (!src)
        return ret;
    const char* end = buffer_ + length_;

    while (src < end)
    {
        DecodeUTF8(src);
        ++ret;
    }

    return ret;
}

unsigned String::ByteOffsetUTF8(unsigned index) const
{
    unsigned byteOffset = 0;
    unsigned utfPos = 0;

    while (utfPos < index && byteOffset < length_)
    {
        NextUTF8Char(byteOffset);
        ++utfPos;
    }

    return byteOffset;
}

unsigned String::NextUTF8Char(unsigned& byteOffset) const
{
    if (!buffer_)
        return 0;

    const char* src = buffer_ + byteOffset;
    unsigned ret = DecodeUTF8(src);
    byteOffset = (unsigned)(src - buffer_);

    return ret;
}

unsigned String::AtUTF8(unsigned index) const
{
    unsigned byteOffset = ByteOffsetUTF8(index);
    return NextUTF8Char(byteOffset);
}

void String::ReplaceUTF8(unsigned index, unsigned unicodeChar)
{
    unsigned utfPos = 0;
    unsigned byteOffset = 0;

    while (utfPos < index && byteOffset < length_)
    {
        NextUTF8Char(byteOffset);
        ++utfPos;
    }

    if (utfPos < index)
        return;

    unsigned beginCharPos = byteOffset;
    NextUTF8Char(byteOffset);

    char temp[7];
    char* dest = temp;
    EncodeUTF8(dest, unicodeChar);
    *dest = 0;

    Replace(beginCharPos, byteOffset - beginCharPos, temp, (unsigned)(dest - temp));
}

String& String::AppendUTF8(unsigned unicodeChar)
{
    char temp[7];
    char* dest = temp;
    EncodeUTF8(dest, unicodeChar);
    *dest = 0;
    return Append(temp);
}

String String::SubstringUTF8(unsigned pos) const
{
    unsigned utf8Length = LengthUTF8();
    unsigned byteOffset = ByteOffsetUTF8(pos);
    String ret;

    while (pos < utf8Length)
    {
        ret.AppendUTF8(NextUTF8Char(byteOffset));
        ++pos;
    }

    return ret;
}

String String::SubstringUTF8(unsigned pos, unsigned length) const
{
    unsigned utf8Length = LengthUTF8();
    unsigned byteOffset = ByteOffsetUTF8(pos);
    unsigned endPos = pos + length;
    String ret;

    while (pos < endPos && pos < utf8Length)
    {
        ret.AppendUTF8(NextUTF8Char(byteOffset));
        ++pos;
    }

    return ret;
}

void String::EncodeUTF8(char*& dest, unsigned unicodeChar)
{
    if (unicodeChar < 0x80)
        *dest++ = unicodeChar;
    else if (unicodeChar < 0x800)
    {
        dest[0] = (char)(0xc0u | ((unicodeChar >> 6u) & 0x1fu));
        dest[1] = (char)(0x80u | (unicodeChar & 0x3fu));
        dest += 2;
    }
    else if (unicodeChar < 0x10000)
    {
        dest[0] = (char)(0xe0u | ((unicodeChar >> 12u) & 0xfu));
        dest[1] = (char)(0x80u | ((unicodeChar >> 6u) & 0x3fu));
        dest[2] = (char)(0x80u | (unicodeChar & 0x3fu));
        dest += 3;
    }
    else if (unicodeChar < 0x200000)
    {
        dest[0] = (char)(0xf0u | ((unicodeChar >> 18u) & 0x7u));
        dest[1] = (char)(0x80u | ((unicodeChar >> 12u) & 0x3fu));
        dest[2] = (char)(0x80u | ((unicodeChar >> 6u) & 0x3fu));
        dest[3] = (char)(0x80u | (unicodeChar & 0x3fu));
        dest += 4;
    }
    else if (unicodeChar < 0x4000000)
    {
        dest[0] = (char)(0xf8u | ((unicodeChar >> 24u) & 0x3u));
        dest[1] = (char)(0x80u | ((unicodeChar >> 18u) & 0x3fu));
        dest[2] = (char)(0x80u | ((unicodeChar >> 12u) & 0x3fu));
        dest[3] = (char)(0x80u | ((unicodeChar >> 6u) & 0x3fu));
        dest[4] = (char)(0x80u | (unicodeChar & 0x3fu));
        dest += 5;
    }
    else
    {
        dest[0] = (char)(0xfcu | ((unicodeChar >> 30u) & 0x1u));
        dest[1] = (char)(0x80u | ((unicodeChar >> 24u) & 0x3fu));
        dest[2] = (char)(0x80u | ((unicodeChar >> 18u) & 0x3fu));
        dest[3] = (char)(0x80u | ((unicodeChar >> 12u) & 0x3fu));
        dest[4] = (char)(0x80u | ((unicodeChar >> 6u) & 0x3fu));
        dest[5] = (char)(0x80u | (unicodeChar & 0x3fu));
        dest += 6;
    }
}

#define GET_NEXT_CONTINUATION_BYTE(ptr) *(ptr); if ((unsigned char)*(ptr) < 0x80 || (unsigned char)*(ptr) >= 0xc0) return '?'; else ++(ptr);

unsigned String::DecodeUTF8(const char*& src)
{
    if (src == nullptr)
        return 0;

    unsigned char char1 = *src++;

    // Check if we are in the middle of a UTF8 character
    if (char1 >= 0x80 && char1 < 0xc0)
    {
        while ((unsigned char)*src >= 0x80 && (unsigned char)*src < 0xc0)
            ++src;
        return '?';
    }

    if (char1 < 0x80)
        return char1;
    else if (char1 < 0xe0)
    {
        unsigned char char2 = GET_NEXT_CONTINUATION_BYTE(src);
        return (unsigned)((char2 & 0x3fu) | ((char1 & 0x1fu) << 6u));
    }
    else if (char1 < 0xf0)
    {
        unsigned char char2 = GET_NEXT_CONTINUATION_BYTE(src);
        unsigned char char3 = GET_NEXT_CONTINUATION_BYTE(src);
        return (unsigned)((char3 & 0x3fu) | ((char2 & 0x3fu) << 6u) | ((char1 & 0xfu) << 12u));
    }
    else if (char1 < 0xf8)
    {
        unsigned char char2 = GET_NEXT_CONTINUATION_BYTE(src);
        unsigned char char3 = GET_NEXT_CONTINUATION_BYTE(src);
        unsigned char char4 = GET_NEXT_CONTINUATION_BYTE(src);
        return (unsigned)((char4 & 0x3fu) | ((char3 & 0x3fu) << 6u) | ((char2 & 0x3fu) << 12u) | ((char1 & 0x7u) << 18u));
    }
    else if (char1 < 0xfc)
    {
        unsigned char char2 = GET_NEXT_CONTINUATION_BYTE(src);
        unsigned char char3 = GET_NEXT_CONTINUATION_BYTE(src);
        unsigned char char4 = GET_NEXT_CONTINUATION_BYTE(src);
        unsigned char char5 = GET_NEXT_CONTINUATION_BYTE(src);
        return (unsigned)((char5 & 0x3fu) | ((char4 & 0x3fu) << 6u) | ((char3 & 0x3fu) << 12u) | ((char2 & 0x3fu) << 18u) |
                          ((char1 & 0x3u) << 24u));
    }
    else
    {
        unsigned char char2 = GET_NEXT_CONTINUATION_BYTE(src);
        unsigned char char3 = GET_NEXT_CONTINUATION_BYTE(src);
        unsigned char char4 = GET_NEXT_CONTINUATION_BYTE(src);
        unsigned char char5 = GET_NEXT_CONTINUATION_BYTE(src);
        unsigned char char6 = GET_NEXT_CONTINUATION_BYTE(src);
        return (unsigned)((char6 & 0x3fu) | ((char5 & 0x3fu) << 6u) | ((char4 & 0x3fu) << 12u) | ((char3 & 0x3fu) << 18u) |
                          ((char2 & 0x3fu) << 24u) | ((char1 & 0x1u) << 30u));
    }
}

#ifdef _WIN32
void String::EncodeUTF16(wchar_t*& dest, unsigned unicodeChar)
{
    if (unicodeChar < 0x10000)
        *dest++ = unicodeChar;
    else
    {
        unicodeChar -= 0x10000;
        *dest++ = 0xd800 | ((unicodeChar >> 10) & 0x3ff);
        *dest++ = 0xdc00 | (unicodeChar & 0x3ff);
    }
}

unsigned String::DecodeUTF16(const wchar_t*& src)
{
    if (src == nullptr)
        return 0;

    unsigned short word1 = *src++;

    // Check if we are at a low surrogate
    if (word1 >= 0xdc00 && word1 < 0xe000)
    {
        while (*src >= 0xdc00 && *src < 0xe000)
            ++src;
        return '?';
    }

    if (word1 < 0xd800 || word1 >= 0xe000)
        return word1;
    else
    {
        unsigned short word2 = *src++;
        if (word2 < 0xdc00 || word2 >= 0xe000)
        {
            --src;
            return '?';
        }
        else
            return (((word1 & 0x3ff) << 10) | (word2 & 0x3ff)) + 0x10000;
    }
}
#endif

Vector<String> String::Split(const char* str, char separator, bool keepEmptyStrings)
{
    Vector<String> ret;
    const char* strEnd = str + String::CStringLength(str);

    for (const char* splitEnd = str; splitEnd != strEnd; ++splitEnd)
    {
        if (*splitEnd == separator)
        {
            const ptrdiff_t splitLen = splitEnd - str;
            if (splitLen > 0 || keepEmptyStrings)
                ret.Push(String(str, splitLen));
            str = splitEnd + 1;
        }
    }

    const ptrdiff_t splitLen = strEnd - str;
    if (splitLen > 0 || keepEmptyStrings)
        ret.Push(String(str, splitLen));

    return ret;
}

String String::Joined(const Vector<String>& subStrings, const String& glue)
{
    if (subStrings.Empty())
        return String();

    String joinedString(subStrings[0]);
    for (unsigned i = 1; i < subStrings.Size(); ++i)
        joinedString.Append(glue).Append(subStrings[i]);

    return joinedString;
}

String& String::AppendWithFormat(const char* formatString, ...)
{
    va_list args;
    va_start(args, formatString);
    AppendWithFormatArgs(formatString, args);
    va_end(args);
    return *this;
}

String& String::AppendWithFormatArgs(const char* formatString, va_list args)
{
    int pos = 0, lastPos = 0;
    auto length = (int)strlen(formatString);

    while (true)
    {
        // Scan the format string and find %a argument where a is one of d, f, s ...
        while (pos < length && formatString[pos] != '%') pos++;
        Append(formatString + lastPos, (unsigned)(pos - lastPos));
        if (pos >= length)
            return *this;

        char format = formatString[pos + 1];
        pos += 2;
        lastPos = pos;

        switch (format)
        {
        // Integer
        case 'd':
        case 'i':
            {
                int arg = va_arg(args, int);
                Append(String(arg));
                break;
            }

        // Unsigned
        case 'u':
            {
                unsigned arg = va_arg(args, unsigned);
                Append(String(arg));
                break;
            }

        // Unsigned long
        case 'l':
            {
                unsigned long arg = va_arg(args, unsigned long);
                Append(String(arg));
                break;
            }

        // Real
        case 'f':
            {
                double arg = va_arg(args, double);
                Append(String(arg));
                break;
            }

        // Character
        case 'c':
            {
                int arg = va_arg(args, int);
                Append((char)arg);
                break;
            }

        // C string
        case 's':
            {
                char* arg = va_arg(args, char*);
                Append(arg);
                break;
            }

        // Hex
        case 'x':
            {
                char buf[CONVERSION_BUFFER_LENGTH];
                int arg = va_arg(args, int);
                int arglen = ::sprintf(buf, "%x", arg);
                Append(buf, (unsigned)arglen);
                break;
            }

        // Pointer
        case 'p':
            {
                char buf[CONVERSION_BUFFER_LENGTH];
                int arg = va_arg(args, int);
                int arglen = ::sprintf(buf, "%p", reinterpret_cast<void*>((uintptr_t)arg));
                Append(buf, (unsigned)arglen);
                break;
            }

        case '%':
            {
                Append("%", 1);
                break;
            }

        default:
            URHO3D_LOGWARNINGF("Unsupported format specifier: '%c'", format);
            break;
        }
    }
}

int String::Compare(const char* lhs, const char* rhs, bool caseSensitive)
{
    if (!lhs || !rhs)
        return lhs ? 1 : (rhs ? -1 : 0);

    if (caseSensitive)
        return strcmp(lhs, rhs);
    else
    {
        for (;;)
        {
            auto l = (char)tolower(*lhs);
            auto r = (char)tolower(*rhs);
            if (!l || !r)
                return l ? 1 : (r ? -1 : 0);
            if (l < r)
                return -1;
            if (l > r)
                return 1;

            ++lhs;
            ++rhs;
        }
    }
}

void String::Replace(unsigned pos, unsigned length, const char* srcStart, unsigned srcLength)
{
    int delta = (int)srcLength - (int)length;

    if (pos + length < length_)
    {
        if (delta < 0)
        {
            MoveRange(pos + srcLength, pos + length, length_ - pos - length);
            Resize(length_ + delta);
        }
        if (delta > 0)
        {
            Resize(length_ + delta);
            MoveRange(pos + srcLength, pos + length, length_ - pos - length - delta);
        }
    }
    else
        Resize(length_ + delta);

    CopyChars(buffer_ + pos, srcStart, srcLength);
}

WString::WString() :
    length_(0),
    buffer_(nullptr)
{
}

WString::WString(const String& str) :
    length_(0),
    buffer_(nullptr)
{
#ifdef _WIN32
    unsigned neededSize = 0;
    wchar_t temp[3];

    unsigned byteOffset = 0;
    while (byteOffset < str.Length())
    {
        wchar_t* dest = temp;
        String::EncodeUTF16(dest, str.NextUTF8Char(byteOffset));
        neededSize += dest - temp;
    }

    Resize(neededSize);

    byteOffset = 0;
    wchar_t* dest = buffer_;
    while (byteOffset < str.Length())
        String::EncodeUTF16(dest, str.NextUTF8Char(byteOffset));
#else
    Resize(str.LengthUTF8());

    unsigned byteOffset = 0;
    wchar_t* dest = buffer_;
    while (byteOffset < str.Length())
        *dest++ = (wchar_t)str.NextUTF8Char(byteOffset);
#endif
}

WString::~WString()
{
    delete[] buffer_;
}

void WString::Resize(unsigned newLength)
{
    if (!newLength)
    {
        delete[] buffer_;
        buffer_ = nullptr;
        length_ = 0;
    }
    else
    {
        auto* newBuffer = new wchar_t[newLength + 1];
        if (buffer_)
        {
            unsigned copyLength = length_ < newLength ? length_ : newLength;
            memcpy(newBuffer, buffer_, copyLength * sizeof(wchar_t));
            delete[] buffer_;
        }
        newBuffer[newLength] = 0;
        buffer_ = newBuffer;
        length_ = newLength;
    }
}

}
=======
//
// Copyright (c) 2008-2019 the Urho3D project.
//
// Permission is hereby granted, free of charge, to any person obtaining a copy
// of this software and associated documentation files (the "Software"), to deal
// in the Software without restriction, including without limitation the rights
// to use, copy, modify, merge, publish, distribute, sublicense, and/or sell
// copies of the Software, and to permit persons to whom the Software is
// furnished to do so, subject to the following conditions:
//
// The above copyright notice and this permission notice shall be included in
// all copies or substantial portions of the Software.
//
// THE SOFTWARE IS PROVIDED "AS IS", WITHOUT WARRANTY OF ANY KIND, EXPRESS OR
// IMPLIED, INCLUDING BUT NOT LIMITED TO THE WARRANTIES OF MERCHANTABILITY,
// FITNESS FOR A PARTICULAR PURPOSE AND NONINFRINGEMENT. IN NO EVENT SHALL THE
// AUTHORS OR COPYRIGHT HOLDERS BE LIABLE FOR ANY CLAIM, DAMAGES OR OTHER
// LIABILITY, WHETHER IN AN ACTION OF CONTRACT, TORT OR OTHERWISE, ARISING FROM,
// OUT OF OR IN CONNECTION WITH THE SOFTWARE OR THE USE OR OTHER DEALINGS IN
// THE SOFTWARE.
//

#include "../Precompiled.h"

#include "../IO/Log.h"

#include <cstdio>

#include "../DebugNew.h"

#ifdef _MSC_VER
#pragma warning(disable:6293)
#endif

namespace Urho3D
{

char String::endZero = 0;

const String String::EMPTY;

String::String(const WString& str) :
    length_(0),
    capacity_(0),
    buffer_(&endZero)
{
    SetUTF8FromWChar(str.CString());
}

String::String(int value) :
    length_(0),
    capacity_(0),
    buffer_(&endZero)
{
    char tempBuffer[CONVERSION_BUFFER_LENGTH];
    sprintf(tempBuffer, "%d", value);
    *this = tempBuffer;
}

String::String(short value) :
    length_(0),
    capacity_(0),
    buffer_(&endZero)
{
    char tempBuffer[CONVERSION_BUFFER_LENGTH];
    sprintf(tempBuffer, "%d", value);
    *this = tempBuffer;
}

String::String(long value) :
    length_(0),
    capacity_(0),
    buffer_(&endZero)
{
    char tempBuffer[CONVERSION_BUFFER_LENGTH];
    sprintf(tempBuffer, "%ld", value);
    *this = tempBuffer;
}

String::String(long long value) :
    length_(0),
    capacity_(0),
    buffer_(&endZero)
{
    char tempBuffer[CONVERSION_BUFFER_LENGTH];
    sprintf(tempBuffer, "%lld", value);
    *this = tempBuffer;
}

String::String(unsigned value) :
    length_(0),
    capacity_(0),
    buffer_(&endZero)
{
    char tempBuffer[CONVERSION_BUFFER_LENGTH];
    sprintf(tempBuffer, "%u", value);
    *this = tempBuffer;
}

String::String(unsigned short value) :
    length_(0),
    capacity_(0),
    buffer_(&endZero)
{
    char tempBuffer[CONVERSION_BUFFER_LENGTH];
    sprintf(tempBuffer, "%u", value);
    *this = tempBuffer;
}

String::String(unsigned long value) :
    length_(0),
    capacity_(0),
    buffer_(&endZero)
{
    char tempBuffer[CONVERSION_BUFFER_LENGTH];
    sprintf(tempBuffer, "%lu", value);
    *this = tempBuffer;
}

String::String(unsigned long long value) :
    length_(0),
    capacity_(0),
    buffer_(&endZero)
{
    char tempBuffer[CONVERSION_BUFFER_LENGTH];
    sprintf(tempBuffer, "%llu", value);
    *this = tempBuffer;
}

String::String(float value) :
    length_(0),
    capacity_(0),
    buffer_(&endZero)
{
    char tempBuffer[CONVERSION_BUFFER_LENGTH];
    sprintf(tempBuffer, "%g", value);
    *this = tempBuffer;
}

String::String(double value) :
    length_(0),
    capacity_(0),
    buffer_(&endZero)
{
    char tempBuffer[CONVERSION_BUFFER_LENGTH];
    sprintf(tempBuffer, "%.15g", value);
    *this = tempBuffer;
}

String::String(bool value) :
    length_(0),
    capacity_(0),
    buffer_(&endZero)
{
    if (value)
        *this = "true";
    else
        *this = "false";
}

String::String(char value) :
    length_(0),
    capacity_(0),
    buffer_(&endZero)
{
    Resize(1);
    buffer_[0] = value;
}

String::String(char value, unsigned length) :
    length_(0),
    capacity_(0),
    buffer_(&endZero)
{
    Resize(length);
    for (unsigned i = 0; i < length; ++i)
        buffer_[i] = value;
}

String& String::operator +=(int rhs)
{
    return *this += String(rhs);
}

String& String::operator +=(short rhs)
{
    return *this += String(rhs);
}

String& String::operator +=(long rhs)
{
    return *this += String(rhs);
}

String& String::operator +=(long long rhs)
{
    return *this += String(rhs);
}

String& String::operator +=(unsigned rhs)
{
    return *this += String(rhs);
}

String& String::operator +=(unsigned short rhs)
{
    return *this += String(rhs);
}

String& String::operator +=(unsigned long rhs)
{
    return *this += String(rhs);
}

String& String::operator +=(unsigned long long rhs)
{
    return *this += String(rhs);
}

String& String::operator +=(float rhs)
{
    return *this += String(rhs);
}

String& String::operator +=(bool rhs)
{
    return *this += String(rhs);
}

void String::Replace(char replaceThis, char replaceWith, bool caseSensitive)
{
    if (caseSensitive)
    {
        for (unsigned i = 0; i < length_; ++i)
        {
            if (buffer_[i] == replaceThis)
                buffer_[i] = replaceWith;
        }
    }
    else
    {
        replaceThis = (char)tolower(replaceThis);
        for (unsigned i = 0; i < length_; ++i)
        {
            if (tolower(buffer_[i]) == replaceThis)
                buffer_[i] = replaceWith;
        }
    }
}

void String::Replace(const String& replaceThis, const String& replaceWith, bool caseSensitive)
{
    unsigned nextPos = 0;

    while (nextPos < length_)
    {
        unsigned pos = Find(replaceThis, nextPos, caseSensitive);
        if (pos == NPOS)
            break;
        Replace(pos, replaceThis.length_, replaceWith);
        nextPos = pos + replaceWith.length_;
    }
}

void String::Replace(unsigned pos, unsigned length, const String& replaceWith)
{
    // If substring is illegal, do nothing
    if (pos + length > length_)
        return;

    Replace(pos, length, replaceWith.buffer_, replaceWith.length_);
}

void String::Replace(unsigned pos, unsigned length, const char* replaceWith)
{
    // If substring is illegal, do nothing
    if (pos + length > length_)
        return;

    Replace(pos, length, replaceWith, CStringLength(replaceWith));
}

String::Iterator String::Replace(const String::Iterator& start, const String::Iterator& end, const String& replaceWith)
{
    unsigned pos = (unsigned)(start - Begin());
    if (pos >= length_)
        return End();
    auto length = (unsigned)(end - start);
    Replace(pos, length, replaceWith);

    return Begin() + pos;
}

String String::Replaced(char replaceThis, char replaceWith, bool caseSensitive) const
{
    String ret(*this);
    ret.Replace(replaceThis, replaceWith, caseSensitive);
    return ret;
}

String String::Replaced(const String& replaceThis, const String& replaceWith, bool caseSensitive) const
{
    String ret(*this);
    ret.Replace(replaceThis, replaceWith, caseSensitive);
    return ret;
}

String& String::Append(const String& str)
{
    return *this += str;
}

String& String::Append(const char* str)
{
    return *this += str;
}

String& String::Append(char c)
{
    return *this += c;
}

String& String::Append(const char* str, unsigned length)
{
    if (str)
    {
        unsigned oldLength = length_;
        Resize(oldLength + length);
        CopyChars(&buffer_[oldLength], str, length);
    }
    return *this;
}

void String::Insert(unsigned pos, const String& str)
{
    if (pos > length_)
        pos = length_;

    if (pos == length_)
        (*this) += str;
    else
        Replace(pos, 0, str);
}

void String::Insert(unsigned pos, char c)
{
    if (pos > length_)
        pos = length_;

    if (pos == length_)
        (*this) += c;
    else
    {
        unsigned oldLength = length_;
        Resize(length_ + 1);
        MoveRange(pos + 1, pos, oldLength - pos);
        buffer_[pos] = c;
    }
}

String::Iterator String::Insert(const String::Iterator& dest, const String& str)
{
    unsigned pos = (unsigned)(dest - Begin());
    if (pos > length_)
        pos = length_;
    Insert(pos, str);

    return Begin() + pos;
}

String::Iterator String::Insert(const String::Iterator& dest, const String::Iterator& start, const String::Iterator& end)
{
    unsigned pos = (unsigned)(dest - Begin());
    if (pos > length_)
        pos = length_;
    auto length = (unsigned)(end - start);
    Replace(pos, 0, &(*start), length);

    return Begin() + pos;
}

String::Iterator String::Insert(const String::Iterator& dest, char c)
{
    unsigned pos = (unsigned)(dest - Begin());
    if (pos > length_)
        pos = length_;
    Insert(pos, c);

    return Begin() + pos;
}

void String::Erase(unsigned pos, unsigned length)
{
    Replace(pos, length, String::EMPTY);
}

String::Iterator String::Erase(const String::Iterator& it)
{
    unsigned pos = (unsigned)(it - Begin());
    if (pos >= length_)
        return End();
    Erase(pos);

    return Begin() + pos;
}

String::Iterator String::Erase(const String::Iterator& start, const String::Iterator& end)
{
    unsigned pos = (unsigned)(start - Begin());
    if (pos >= length_)
        return End();
    auto length = (unsigned)(end - start);
    Erase(pos, length);

    return Begin() + pos;
}

void String::Resize(unsigned newLength)
{
    if (!capacity_)
    {
        // If zero length requested, do not allocate buffer yet
        if (!newLength)
            return;

        // Calculate initial capacity
        capacity_ = newLength + 1;
        if (capacity_ < MIN_CAPACITY)
            capacity_ = MIN_CAPACITY;

        buffer_ = new char[capacity_];
    }
    else
    {
        if (newLength && capacity_ < newLength + 1)
        {
            // Increase the capacity with half each time it is exceeded
            while (capacity_ < newLength + 1)
                capacity_ += (capacity_ + 1) >> 1u;

            auto* newBuffer = new char[capacity_];
            // Move the existing data to the new buffer, then delete the old buffer
            if (length_)
                CopyChars(newBuffer, buffer_, length_);
            delete[] buffer_;

            buffer_ = newBuffer;
        }
    }

    buffer_[newLength] = 0;
    length_ = newLength;
}

void String::Reserve(unsigned newCapacity)
{
    if (newCapacity < length_ + 1)
        newCapacity = length_ + 1;
    if (newCapacity == capacity_)
        return;

    auto* newBuffer = new char[newCapacity];
    // Move the existing data to the new buffer, then delete the old buffer
    CopyChars(newBuffer, buffer_, length_ + 1);
    if (capacity_)
        delete[] buffer_;

    capacity_ = newCapacity;
    buffer_ = newBuffer;
}

void String::Compact()
{
    if (capacity_)
        Reserve(length_ + 1);
}

void String::Clear()
{
    Resize(0);
}

void String::Swap(String& str)
{
    Urho3D::Swap(length_, str.length_);
    Urho3D::Swap(capacity_, str.capacity_);
    Urho3D::Swap(buffer_, str.buffer_);
}

String String::Substring(unsigned pos) const
{
    if (pos < length_)
    {
        String ret;
        ret.Resize(length_ - pos);
        CopyChars(ret.buffer_, buffer_ + pos, ret.length_);

        return ret;
    }
    else
        return String();
}

String String::Substring(unsigned pos, unsigned length) const
{
    if (pos < length_)
    {
        String ret;
        if (pos + length > length_)
            length = length_ - pos;
        ret.Resize(length);
        CopyChars(ret.buffer_, buffer_ + pos, ret.length_);

        return ret;
    }
    else
        return String();
}

String String::Trimmed() const
{
    unsigned trimStart = 0;
    unsigned trimEnd = length_;

    while (trimStart < trimEnd)
    {
        char c = buffer_[trimStart];
        if (c != ' ' && c != 9)
            break;
        ++trimStart;
    }
    while (trimEnd > trimStart)
    {
        char c = buffer_[trimEnd - 1];
        if (c != ' ' && c != 9)
            break;
        --trimEnd;
    }

    return Substring(trimStart, trimEnd - trimStart);
}

String String::ToLower() const
{
    String ret(*this);
    for (unsigned i = 0; i < ret.length_; ++i)
        ret[i] = (char)tolower(buffer_[i]);

    return ret;
}

String String::ToUpper() const
{
    String ret(*this);
    for (unsigned i = 0; i < ret.length_; ++i)
        ret[i] = (char)toupper(buffer_[i]);

    return ret;
}

Vector<String> String::Split(char separator, bool keepEmptyStrings) const
{
    return Split(CString(), separator, keepEmptyStrings);
}

void String::Join(const Vector<String>& subStrings, const String& glue)
{
    *this = Joined(subStrings, glue);
}

unsigned String::Find(char c, unsigned startPos, bool caseSensitive) const
{
    if (caseSensitive)
    {
        for (unsigned i = startPos; i < length_; ++i)
        {
            if (buffer_[i] == c)
                return i;
        }
    }
    else
    {
        c = (char)tolower(c);
        for (unsigned i = startPos; i < length_; ++i)
        {
            if (tolower(buffer_[i]) == c)
                return i;
        }
    }

    return NPOS;
}

unsigned String::Find(const String& str, unsigned startPos, bool caseSensitive) const
{
    if (!str.length_ || str.length_ > length_)
        return NPOS;

    char first = str.buffer_[0];
    if (!caseSensitive)
        first = (char)tolower(first);

    for (unsigned i = startPos; i <= length_ - str.length_; ++i)
    {
        char c = buffer_[i];
        if (!caseSensitive)
            c = (char)tolower(c);

        if (c == first)
        {
            unsigned skip = NPOS;
            bool found = true;
            for (unsigned j = 1; j < str.length_; ++j)
            {
                c = buffer_[i + j];
                char d = str.buffer_[j];
                if (!caseSensitive)
                {
                    c = (char)tolower(c);
                    d = (char)tolower(d);
                }

                if (skip == NPOS && c == first)
                    skip = i + j - 1;

                if (c != d)
                {
                    found = false;
                    if (skip != NPOS)
                        i = skip;
                    break;
                }
            }
            if (found)
                return i;
        }
    }

    return NPOS;
}

unsigned String::FindLast(char c, unsigned startPos, bool caseSensitive) const
{
    if (startPos >= length_)
        startPos = length_ - 1;

    if (caseSensitive)
    {
        for (unsigned i = startPos; i < length_; --i)
        {
            if (buffer_[i] == c)
                return i;
        }
    }
    else
    {
        c = (char)tolower(c);
        for (unsigned i = startPos; i < length_; --i)
        {
            if (tolower(buffer_[i]) == c)
                return i;
        }
    }

    return NPOS;
}

unsigned String::FindLast(const String& str, unsigned startPos, bool caseSensitive) const
{
    if (!str.length_ || str.length_ > length_)
        return NPOS;
    if (startPos > length_ - str.length_)
        startPos = length_ - str.length_;

    char first = str.buffer_[0];
    if (!caseSensitive)
        first = (char)tolower(first);

    for (unsigned i = startPos; i < length_; --i)
    {
        char c = buffer_[i];
        if (!caseSensitive)
            c = (char)tolower(c);

        if (c == first)
        {
            bool found = true;
            for (unsigned j = 1; j < str.length_; ++j)
            {
                c = buffer_[i + j];
                char d = str.buffer_[j];
                if (!caseSensitive)
                {
                    c = (char)tolower(c);
                    d = (char)tolower(d);
                }

                if (c != d)
                {
                    found = false;
                    break;
                }
            }
            if (found)
                return i;
        }
    }

    return NPOS;
}

bool String::StartsWith(const String& str, bool caseSensitive) const
{
    return Find(str, 0, caseSensitive) == 0;
}

bool String::EndsWith(const String& str, bool caseSensitive) const
{
    unsigned pos = FindLast(str, Length() - 1, caseSensitive);
    return pos != NPOS && pos == Length() - str.Length();
}

int String::Compare(const String& str, bool caseSensitive) const
{
    return Compare(CString(), str.CString(), caseSensitive);
}

int String::Compare(const char* str, bool caseSensitive) const
{
    return Compare(CString(), str, caseSensitive);
}

void String::SetUTF8FromLatin1(const char* str)
{
    char temp[7];

    Clear();

    if (!str)
        return;

    while (*str)
    {
        char* dest = temp;
        EncodeUTF8(dest, (unsigned)*str++);
        *dest = 0;
        Append(temp);
    }
}

void String::SetUTF8FromWChar(const wchar_t* str)
{
    char temp[7];

    Clear();

    if (!str)
        return;

#ifdef _WIN32
    while (*str)
    {
        unsigned unicodeChar = DecodeUTF16(str);
        char* dest = temp;
        EncodeUTF8(dest, unicodeChar);
        *dest = 0;
        Append(temp);
    }
#else
    while (*str)
    {
        char* dest = temp;
        EncodeUTF8(dest, (unsigned)*str++);
        *dest = 0;
        Append(temp);
    }
#endif
}

unsigned String::LengthUTF8() const
{
    unsigned ret = 0;

    const char* src = buffer_;
    if (!src)
        return ret;
    const char* end = buffer_ + length_;

    while (src < end)
    {
        DecodeUTF8(src);
        ++ret;
    }

    return ret;
}

unsigned String::ByteOffsetUTF8(unsigned index) const
{
    unsigned byteOffset = 0;
    unsigned utfPos = 0;

    while (utfPos < index && byteOffset < length_)
    {
        NextUTF8Char(byteOffset);
        ++utfPos;
    }

    return byteOffset;
}

unsigned String::NextUTF8Char(unsigned& byteOffset) const
{
    if (!buffer_)
        return 0;

    const char* src = buffer_ + byteOffset;
    unsigned ret = DecodeUTF8(src);
    byteOffset = (unsigned)(src - buffer_);

    return ret;
}

unsigned String::AtUTF8(unsigned index) const
{
    unsigned byteOffset = ByteOffsetUTF8(index);
    return NextUTF8Char(byteOffset);
}

void String::ReplaceUTF8(unsigned index, unsigned unicodeChar)
{
    unsigned utfPos = 0;
    unsigned byteOffset = 0;

    while (utfPos < index && byteOffset < length_)
    {
        NextUTF8Char(byteOffset);
        ++utfPos;
    }

    if (utfPos < index)
        return;

    unsigned beginCharPos = byteOffset;
    NextUTF8Char(byteOffset);

    char temp[7];
    char* dest = temp;
    EncodeUTF8(dest, unicodeChar);
    *dest = 0;

    Replace(beginCharPos, byteOffset - beginCharPos, temp, (unsigned)(dest - temp));
}

String& String::AppendUTF8(unsigned unicodeChar)
{
    char temp[7];
    char* dest = temp;
    EncodeUTF8(dest, unicodeChar);
    *dest = 0;
    return Append(temp);
}

String String::SubstringUTF8(unsigned pos) const
{
    unsigned utf8Length = LengthUTF8();
    unsigned byteOffset = ByteOffsetUTF8(pos);
    String ret;

    while (pos < utf8Length)
    {
        ret.AppendUTF8(NextUTF8Char(byteOffset));
        ++pos;
    }

    return ret;
}

String String::SubstringUTF8(unsigned pos, unsigned length) const
{
    unsigned utf8Length = LengthUTF8();
    unsigned byteOffset = ByteOffsetUTF8(pos);
    unsigned endPos = pos + length;
    String ret;

    while (pos < endPos && pos < utf8Length)
    {
        ret.AppendUTF8(NextUTF8Char(byteOffset));
        ++pos;
    }

    return ret;
}

void String::EncodeUTF8(char*& dest, unsigned unicodeChar)
{
    if (unicodeChar < 0x80)
        *dest++ = unicodeChar;
    else if (unicodeChar < 0x800)
    {
        dest[0] = (char)(0xc0u | ((unicodeChar >> 6u) & 0x1fu));
        dest[1] = (char)(0x80u | (unicodeChar & 0x3fu));
        dest += 2;
    }
    else if (unicodeChar < 0x10000)
    {
        dest[0] = (char)(0xe0u | ((unicodeChar >> 12u) & 0xfu));
        dest[1] = (char)(0x80u | ((unicodeChar >> 6u) & 0x3fu));
        dest[2] = (char)(0x80u | (unicodeChar & 0x3fu));
        dest += 3;
    }
    else if (unicodeChar < 0x200000)
    {
        dest[0] = (char)(0xf0u | ((unicodeChar >> 18u) & 0x7u));
        dest[1] = (char)(0x80u | ((unicodeChar >> 12u) & 0x3fu));
        dest[2] = (char)(0x80u | ((unicodeChar >> 6u) & 0x3fu));
        dest[3] = (char)(0x80u | (unicodeChar & 0x3fu));
        dest += 4;
    }
    else if (unicodeChar < 0x4000000)
    {
        dest[0] = (char)(0xf8u | ((unicodeChar >> 24u) & 0x3u));
        dest[1] = (char)(0x80u | ((unicodeChar >> 18u) & 0x3fu));
        dest[2] = (char)(0x80u | ((unicodeChar >> 12u) & 0x3fu));
        dest[3] = (char)(0x80u | ((unicodeChar >> 6u) & 0x3fu));
        dest[4] = (char)(0x80u | (unicodeChar & 0x3fu));
        dest += 5;
    }
    else
    {
        dest[0] = (char)(0xfcu | ((unicodeChar >> 30u) & 0x1u));
        dest[1] = (char)(0x80u | ((unicodeChar >> 24u) & 0x3fu));
        dest[2] = (char)(0x80u | ((unicodeChar >> 18u) & 0x3fu));
        dest[3] = (char)(0x80u | ((unicodeChar >> 12u) & 0x3fu));
        dest[4] = (char)(0x80u | ((unicodeChar >> 6u) & 0x3fu));
        dest[5] = (char)(0x80u | (unicodeChar & 0x3fu));
        dest += 6;
    }
}

#define GET_NEXT_CONTINUATION_BYTE(ptr) *(ptr); if ((unsigned char)*(ptr) < 0x80 || (unsigned char)*(ptr) >= 0xc0) return '?'; else ++(ptr);

unsigned String::DecodeUTF8(const char*& src)
{
    if (src == nullptr)
        return 0;

    unsigned char char1 = *src++;

    // Check if we are in the middle of a UTF8 character
    if (char1 >= 0x80 && char1 < 0xc0)
    {
        while ((unsigned char)*src >= 0x80 && (unsigned char)*src < 0xc0)
            ++src;
        return '?';
    }

    if (char1 < 0x80)
        return char1;
    else if (char1 < 0xe0)
    {
        unsigned char char2 = GET_NEXT_CONTINUATION_BYTE(src);
        return (unsigned)((char2 & 0x3fu) | ((char1 & 0x1fu) << 6u));
    }
    else if (char1 < 0xf0)
    {
        unsigned char char2 = GET_NEXT_CONTINUATION_BYTE(src);
        unsigned char char3 = GET_NEXT_CONTINUATION_BYTE(src);
        return (unsigned)((char3 & 0x3fu) | ((char2 & 0x3fu) << 6u) | ((char1 & 0xfu) << 12u));
    }
    else if (char1 < 0xf8)
    {
        unsigned char char2 = GET_NEXT_CONTINUATION_BYTE(src);
        unsigned char char3 = GET_NEXT_CONTINUATION_BYTE(src);
        unsigned char char4 = GET_NEXT_CONTINUATION_BYTE(src);
        return (unsigned)((char4 & 0x3fu) | ((char3 & 0x3fu) << 6u) | ((char2 & 0x3fu) << 12u) | ((char1 & 0x7u) << 18u));
    }
    else if (char1 < 0xfc)
    {
        unsigned char char2 = GET_NEXT_CONTINUATION_BYTE(src);
        unsigned char char3 = GET_NEXT_CONTINUATION_BYTE(src);
        unsigned char char4 = GET_NEXT_CONTINUATION_BYTE(src);
        unsigned char char5 = GET_NEXT_CONTINUATION_BYTE(src);
        return (unsigned)((char5 & 0x3fu) | ((char4 & 0x3fu) << 6u) | ((char3 & 0x3fu) << 12u) | ((char2 & 0x3fu) << 18u) |
                          ((char1 & 0x3u) << 24u));
    }
    else
    {
        unsigned char char2 = GET_NEXT_CONTINUATION_BYTE(src);
        unsigned char char3 = GET_NEXT_CONTINUATION_BYTE(src);
        unsigned char char4 = GET_NEXT_CONTINUATION_BYTE(src);
        unsigned char char5 = GET_NEXT_CONTINUATION_BYTE(src);
        unsigned char char6 = GET_NEXT_CONTINUATION_BYTE(src);
        return (unsigned)((char6 & 0x3fu) | ((char5 & 0x3fu) << 6u) | ((char4 & 0x3fu) << 12u) | ((char3 & 0x3fu) << 18u) |
                          ((char2 & 0x3fu) << 24u) | ((char1 & 0x1u) << 30u));
    }
}

#ifdef _WIN32
void String::EncodeUTF16(wchar_t*& dest, unsigned unicodeChar)
{
    if (unicodeChar < 0x10000)
        *dest++ = unicodeChar;
    else
    {
        unicodeChar -= 0x10000;
        *dest++ = 0xd800 | ((unicodeChar >> 10) & 0x3ff);
        *dest++ = 0xdc00 | (unicodeChar & 0x3ff);
    }
}

unsigned String::DecodeUTF16(const wchar_t*& src)
{
    if (src == nullptr)
        return 0;

    unsigned short word1 = *src++;

    // Check if we are at a low surrogate
    if (word1 >= 0xdc00 && word1 < 0xe000)
    {
        while (*src >= 0xdc00 && *src < 0xe000)
            ++src;
        return '?';
    }

    if (word1 < 0xd800 || word1 >= 0xe000)
        return word1;
    else
    {
        unsigned short word2 = *src++;
        if (word2 < 0xdc00 || word2 >= 0xe000)
        {
            --src;
            return '?';
        }
        else
            return (((word1 & 0x3ff) << 10) | (word2 & 0x3ff)) + 0x10000;
    }
}
#endif

Vector<String> String::Split(const char* str, char separator, bool keepEmptyStrings)
{
    Vector<String> ret;
    const char* strEnd = str + String::CStringLength(str);

    for (const char* splitEnd = str; splitEnd != strEnd; ++splitEnd)
    {
        if (*splitEnd == separator)
        {
            const ptrdiff_t splitLen = splitEnd - str;
            if (splitLen > 0 || keepEmptyStrings)
                ret.Push(String(str, splitLen));
            str = splitEnd + 1;
        }
    }

    const ptrdiff_t splitLen = strEnd - str;
    if (splitLen > 0 || keepEmptyStrings)
        ret.Push(String(str, splitLen));

    return ret;
}

String String::Joined(const Vector<String>& subStrings, const String& glue)
{
    if (subStrings.Empty())
        return String();

    String joinedString(subStrings[0]);
    for (unsigned i = 1; i < subStrings.Size(); ++i)
        joinedString.Append(glue).Append(subStrings[i]);

    return joinedString;
}

String& String::AppendWithFormat(const char* formatString, ...)
{
    va_list args;
    va_start(args, formatString);
    AppendWithFormatArgs(formatString, args);
    va_end(args);
    return *this;
}

String& String::AppendWithFormatArgs(const char* formatString, va_list args)
{
    int pos = 0, lastPos = 0;
    auto length = (int)strlen(formatString);

    while (true)
    {
        // Scan the format string and find %a argument where a is one of d, f, s ...
        while (pos < length && formatString[pos] != '%') pos++;
        Append(formatString + lastPos, (unsigned)(pos - lastPos));
        if (pos >= length)
            return *this;

        char format = formatString[pos + 1];
        pos += 2;
        lastPos = pos;

        switch (format)
        {
        // Integer
        case 'd':
        case 'i':
            {
                int arg = va_arg(args, int);
                Append(String(arg));
                break;
            }

        // Unsigned
        case 'u':
            {
                unsigned arg = va_arg(args, unsigned);
                Append(String(arg));
                break;
            }

        // Unsigned long
        case 'l':
            {
                unsigned long arg = va_arg(args, unsigned long);
                Append(String(arg));
                break;
            }

        // Real
        case 'f':
            {
                double arg = va_arg(args, double);
                Append(String(arg));
                break;
            }

        // Character
        case 'c':
            {
                int arg = va_arg(args, int);
                Append((char)arg);
                break;
            }

        // C string
        case 's':
            {
                char* arg = va_arg(args, char*);
                Append(arg);
                break;
            }

        // Hex
        case 'x':
            {
                char buf[CONVERSION_BUFFER_LENGTH];
                int arg = va_arg(args, int);
                int arglen = ::sprintf(buf, "%x", arg);
                Append(buf, (unsigned)arglen);
                break;
            }

        // Pointer
        case 'p':
            {
                char buf[CONVERSION_BUFFER_LENGTH];
                int arg = va_arg(args, int);
                int arglen = ::sprintf(buf, "%p", reinterpret_cast<void*>(arg));
                Append(buf, (unsigned)arglen);
                break;
            }

        case '%':
            {
                Append("%", 1);
                break;
            }

        default:
            URHO3D_LOGWARNINGF("Unsupported format specifier: '%c'", format);
            break;
        }
    }
}

int String::Compare(const char* lhs, const char* rhs, bool caseSensitive)
{
    if (!lhs || !rhs)
        return lhs ? 1 : (rhs ? -1 : 0);

    if (caseSensitive)
        return strcmp(lhs, rhs);
    else
    {
        for (;;)
        {
            auto l = (char)tolower(*lhs);
            auto r = (char)tolower(*rhs);
            if (!l || !r)
                return l ? 1 : (r ? -1 : 0);
            if (l < r)
                return -1;
            if (l > r)
                return 1;

            ++lhs;
            ++rhs;
        }
    }
}

void String::Replace(unsigned pos, unsigned length, const char* srcStart, unsigned srcLength)
{
    int delta = (int)srcLength - (int)length;

    if (pos + length < length_)
    {
        if (delta < 0)
        {
            MoveRange(pos + srcLength, pos + length, length_ - pos - length);
            Resize(length_ + delta);
        }
        if (delta > 0)
        {
            Resize(length_ + delta);
            MoveRange(pos + srcLength, pos + length, length_ - pos - length - delta);
        }
    }
    else
        Resize(length_ + delta);

    CopyChars(buffer_ + pos, srcStart, srcLength);
}

WString::WString() :
    length_(0),
    buffer_(nullptr)
{
}

WString::WString(const String& str) :
    length_(0),
    buffer_(nullptr)
{
#ifdef _WIN32
    unsigned neededSize = 0;
    wchar_t temp[3];

    unsigned byteOffset = 0;
    while (byteOffset < str.Length())
    {
        wchar_t* dest = temp;
        String::EncodeUTF16(dest, str.NextUTF8Char(byteOffset));
        neededSize += dest - temp;
    }

    Resize(neededSize);

    byteOffset = 0;
    wchar_t* dest = buffer_;
    while (byteOffset < str.Length())
        String::EncodeUTF16(dest, str.NextUTF8Char(byteOffset));
#else
    Resize(str.LengthUTF8());

    unsigned byteOffset = 0;
    wchar_t* dest = buffer_;
    while (byteOffset < str.Length())
        *dest++ = (wchar_t)str.NextUTF8Char(byteOffset);
#endif
}

WString::~WString()
{
    delete[] buffer_;
}

void WString::Resize(unsigned newLength)
{
    if (!newLength)
    {
        delete[] buffer_;
        buffer_ = nullptr;
        length_ = 0;
    }
    else
    {
        auto* newBuffer = new wchar_t[newLength + 1];
        if (buffer_)
        {
            unsigned copyLength = length_ < newLength ? length_ : newLength;
            memcpy(newBuffer, buffer_, copyLength * sizeof(wchar_t));
            delete[] buffer_;
        }
        newBuffer[newLength] = 0;
        buffer_ = newBuffer;
        length_ = newLength;
    }
}

}
>>>>>>> a476f0c4
<|MERGE_RESOLUTION|>--- conflicted
+++ resolved
@@ -1,1308 +1,3 @@
-<<<<<<< HEAD
-//
-// Copyright (c) 2008-2018 the Urho3D project.
-//
-// Permission is hereby granted, free of charge, to any person obtaining a copy
-// of this software and associated documentation files (the "Software"), to deal
-// in the Software without restriction, including without limitation the rights
-// to use, copy, modify, merge, publish, distribute, sublicense, and/or sell
-// copies of the Software, and to permit persons to whom the Software is
-// furnished to do so, subject to the following conditions:
-//
-// The above copyright notice and this permission notice shall be included in
-// all copies or substantial portions of the Software.
-//
-// THE SOFTWARE IS PROVIDED "AS IS", WITHOUT WARRANTY OF ANY KIND, EXPRESS OR
-// IMPLIED, INCLUDING BUT NOT LIMITED TO THE WARRANTIES OF MERCHANTABILITY,
-// FITNESS FOR A PARTICULAR PURPOSE AND NONINFRINGEMENT. IN NO EVENT SHALL THE
-// AUTHORS OR COPYRIGHT HOLDERS BE LIABLE FOR ANY CLAIM, DAMAGES OR OTHER
-// LIABILITY, WHETHER IN AN ACTION OF CONTRACT, TORT OR OTHERWISE, ARISING FROM,
-// OUT OF OR IN CONNECTION WITH THE SOFTWARE OR THE USE OR OTHER DEALINGS IN
-// THE SOFTWARE.
-//
-
-#include "../Precompiled.h"
-
-#include "../IO/Log.h"
-
-#include <cstdio>
-
-#include "../DebugNew.h"
-
-#ifdef _MSC_VER
-#pragma warning(disable:6293)
-#endif
-
-namespace Urho3D
-{
-
-char String::endZero = 0;
-
-const String String::EMPTY;
-
-String::String(const WString& str) :
-    length_(0),
-    capacity_(0),
-    buffer_(&endZero)
-{
-    SetUTF8FromWChar(str.CString());
-}
-
-String::String(int value) :
-    length_(0),
-    capacity_(0),
-    buffer_(&endZero)
-{
-    char tempBuffer[CONVERSION_BUFFER_LENGTH];
-    sprintf(tempBuffer, "%d", value);
-    *this = tempBuffer;
-}
-
-String::String(short value) :
-    length_(0),
-    capacity_(0),
-    buffer_(&endZero)
-{
-    char tempBuffer[CONVERSION_BUFFER_LENGTH];
-    sprintf(tempBuffer, "%d", value);
-    *this = tempBuffer;
-}
-
-String::String(long value) :
-    length_(0),
-    capacity_(0),
-    buffer_(&endZero)
-{
-    char tempBuffer[CONVERSION_BUFFER_LENGTH];
-    sprintf(tempBuffer, "%ld", value);
-    *this = tempBuffer;
-}
-
-String::String(long long value) :
-    length_(0),
-    capacity_(0),
-    buffer_(&endZero)
-{
-    char tempBuffer[CONVERSION_BUFFER_LENGTH];
-    sprintf(tempBuffer, "%lld", value);
-    *this = tempBuffer;
-}
-
-String::String(unsigned value) :
-    length_(0),
-    capacity_(0),
-    buffer_(&endZero)
-{
-    char tempBuffer[CONVERSION_BUFFER_LENGTH];
-    sprintf(tempBuffer, "%u", value);
-    *this = tempBuffer;
-}
-
-String::String(unsigned short value) :
-    length_(0),
-    capacity_(0),
-    buffer_(&endZero)
-{
-    char tempBuffer[CONVERSION_BUFFER_LENGTH];
-    sprintf(tempBuffer, "%u", value);
-    *this = tempBuffer;
-}
-
-String::String(unsigned long value) :
-    length_(0),
-    capacity_(0),
-    buffer_(&endZero)
-{
-    char tempBuffer[CONVERSION_BUFFER_LENGTH];
-    sprintf(tempBuffer, "%lu", value);
-    *this = tempBuffer;
-}
-
-String::String(unsigned long long value) :
-    length_(0),
-    capacity_(0),
-    buffer_(&endZero)
-{
-    char tempBuffer[CONVERSION_BUFFER_LENGTH];
-    sprintf(tempBuffer, "%llu", value);
-    *this = tempBuffer;
-}
-
-String::String(float value) :
-    length_(0),
-    capacity_(0),
-    buffer_(&endZero)
-{
-    char tempBuffer[CONVERSION_BUFFER_LENGTH];
-    sprintf(tempBuffer, "%g", value);
-    *this = tempBuffer;
-}
-
-String::String(double value) :
-    length_(0),
-    capacity_(0),
-    buffer_(&endZero)
-{
-    char tempBuffer[CONVERSION_BUFFER_LENGTH];
-    sprintf(tempBuffer, "%.15g", value);
-    *this = tempBuffer;
-}
-
-String::String(bool value) :
-    length_(0),
-    capacity_(0),
-    buffer_(&endZero)
-{
-    if (value)
-        *this = "true";
-    else
-        *this = "false";
-}
-
-String::String(char value) :
-    length_(0),
-    capacity_(0),
-    buffer_(&endZero)
-{
-    Resize(1);
-    buffer_[0] = value;
-}
-
-String::String(char value, unsigned length) :
-    length_(0),
-    capacity_(0),
-    buffer_(&endZero)
-{
-    Resize(length);
-    for (unsigned i = 0; i < length; ++i)
-        buffer_[i] = value;
-}
-
-String& String::operator +=(int rhs)
-{
-    return *this += String(rhs);
-}
-
-String& String::operator +=(short rhs)
-{
-    return *this += String(rhs);
-}
-
-String& String::operator +=(long rhs)
-{
-    return *this += String(rhs);
-}
-
-String& String::operator +=(long long rhs)
-{
-    return *this += String(rhs);
-}
-
-String& String::operator +=(unsigned rhs)
-{
-    return *this += String(rhs);
-}
-
-String& String::operator +=(unsigned short rhs)
-{
-    return *this += String(rhs);
-}
-
-String& String::operator +=(unsigned long rhs)
-{
-    return *this += String(rhs);
-}
-
-String& String::operator +=(unsigned long long rhs)
-{
-    return *this += String(rhs);
-}
-
-String& String::operator +=(float rhs)
-{
-    return *this += String(rhs);
-}
-
-String& String::operator +=(bool rhs)
-{
-    return *this += String(rhs);
-}
-
-void String::Replace(char replaceThis, char replaceWith, bool caseSensitive)
-{
-    if (caseSensitive)
-    {
-        for (unsigned i = 0; i < length_; ++i)
-        {
-            if (buffer_[i] == replaceThis)
-                buffer_[i] = replaceWith;
-        }
-    }
-    else
-    {
-        replaceThis = (char)tolower(replaceThis);
-        for (unsigned i = 0; i < length_; ++i)
-        {
-            if (tolower(buffer_[i]) == replaceThis)
-                buffer_[i] = replaceWith;
-        }
-    }
-}
-
-void String::Replace(const String& replaceThis, const String& replaceWith, bool caseSensitive)
-{
-    unsigned nextPos = 0;
-
-    while (nextPos < length_)
-    {
-        unsigned pos = Find(replaceThis, nextPos, caseSensitive);
-        if (pos == NPOS)
-            break;
-        Replace(pos, replaceThis.length_, replaceWith);
-        nextPos = pos + replaceWith.length_;
-    }
-}
-
-void String::Replace(unsigned pos, unsigned length, const String& replaceWith)
-{
-    // If substring is illegal, do nothing
-    if (pos + length > length_)
-        return;
-
-    Replace(pos, length, replaceWith.buffer_, replaceWith.length_);
-}
-
-void String::Replace(unsigned pos, unsigned length, const char* replaceWith)
-{
-    // If substring is illegal, do nothing
-    if (pos + length > length_)
-        return;
-
-    Replace(pos, length, replaceWith, CStringLength(replaceWith));
-}
-
-String::Iterator String::Replace(const String::Iterator& start, const String::Iterator& end, const String& replaceWith)
-{
-    unsigned pos = (unsigned)(start - Begin());
-    if (pos >= length_)
-        return End();
-    auto length = (unsigned)(end - start);
-    Replace(pos, length, replaceWith);
-
-    return Begin() + pos;
-}
-
-String String::Replaced(char replaceThis, char replaceWith, bool caseSensitive) const
-{
-    String ret(*this);
-    ret.Replace(replaceThis, replaceWith, caseSensitive);
-    return ret;
-}
-
-String String::Replaced(const String& replaceThis, const String& replaceWith, bool caseSensitive) const
-{
-    String ret(*this);
-    ret.Replace(replaceThis, replaceWith, caseSensitive);
-    return ret;
-}
-
-String& String::Append(const String& str)
-{
-    return *this += str;
-}
-
-String& String::Append(const char* str)
-{
-    return *this += str;
-}
-
-String& String::Append(char c)
-{
-    return *this += c;
-}
-
-String& String::Append(const char* str, unsigned length)
-{
-    if (str)
-    {
-        unsigned oldLength = length_;
-        Resize(oldLength + length);
-        CopyChars(&buffer_[oldLength], str, length);
-    }
-    return *this;
-}
-
-void String::Insert(unsigned pos, const String& str)
-{
-    if (pos > length_)
-        pos = length_;
-
-    if (pos == length_)
-        (*this) += str;
-    else
-        Replace(pos, 0, str);
-}
-
-void String::Insert(unsigned pos, char c)
-{
-    if (pos > length_)
-        pos = length_;
-
-    if (pos == length_)
-        (*this) += c;
-    else
-    {
-        unsigned oldLength = length_;
-        Resize(length_ + 1);
-        MoveRange(pos + 1, pos, oldLength - pos);
-        buffer_[pos] = c;
-    }
-}
-
-String::Iterator String::Insert(const String::Iterator& dest, const String& str)
-{
-    unsigned pos = (unsigned)(dest - Begin());
-    if (pos > length_)
-        pos = length_;
-    Insert(pos, str);
-
-    return Begin() + pos;
-}
-
-String::Iterator String::Insert(const String::Iterator& dest, const String::Iterator& start, const String::Iterator& end)
-{
-    unsigned pos = (unsigned)(dest - Begin());
-    if (pos > length_)
-        pos = length_;
-    auto length = (unsigned)(end - start);
-    Replace(pos, 0, &(*start), length);
-
-    return Begin() + pos;
-}
-
-String::Iterator String::Insert(const String::Iterator& dest, char c)
-{
-    unsigned pos = (unsigned)(dest - Begin());
-    if (pos > length_)
-        pos = length_;
-    Insert(pos, c);
-
-    return Begin() + pos;
-}
-
-void String::Erase(unsigned pos, unsigned length)
-{
-    Replace(pos, length, String::EMPTY);
-}
-
-String::Iterator String::Erase(const String::Iterator& it)
-{
-    unsigned pos = (unsigned)(it - Begin());
-    if (pos >= length_)
-        return End();
-    Erase(pos);
-
-    return Begin() + pos;
-}
-
-String::Iterator String::Erase(const String::Iterator& start, const String::Iterator& end)
-{
-    unsigned pos = (unsigned)(start - Begin());
-    if (pos >= length_)
-        return End();
-    auto length = (unsigned)(end - start);
-    Erase(pos, length);
-
-    return Begin() + pos;
-}
-
-void String::Resize(unsigned newLength)
-{
-    if (!capacity_)
-    {
-        // If zero length requested, do not allocate buffer yet
-        if (!newLength)
-            return;
-
-        // Calculate initial capacity
-        capacity_ = newLength + 1;
-        if (capacity_ < MIN_CAPACITY)
-            capacity_ = MIN_CAPACITY;
-
-        buffer_ = new char[capacity_];
-    }
-    else
-    {
-        if (newLength && capacity_ < newLength + 1)
-        {
-            // Increase the capacity with half each time it is exceeded
-            while (capacity_ < newLength + 1)
-                capacity_ += (capacity_ + 1) >> 1u;
-
-            auto* newBuffer = new char[capacity_];
-            // Move the existing data to the new buffer, then delete the old buffer
-            if (length_)
-                CopyChars(newBuffer, buffer_, length_);
-            delete[] buffer_;
-
-            buffer_ = newBuffer;
-        }
-    }
-
-    buffer_[newLength] = 0;
-    length_ = newLength;
-}
-
-void String::Reserve(unsigned newCapacity)
-{
-    if (newCapacity < length_ + 1)
-        newCapacity = length_ + 1;
-    if (newCapacity == capacity_)
-        return;
-
-    auto* newBuffer = new char[newCapacity];
-    // Move the existing data to the new buffer, then delete the old buffer
-    CopyChars(newBuffer, buffer_, length_ + 1);
-    if (capacity_)
-        delete[] buffer_;
-
-    capacity_ = newCapacity;
-    buffer_ = newBuffer;
-}
-
-void String::Compact()
-{
-    if (capacity_)
-        Reserve(length_ + 1);
-}
-
-void String::Clear()
-{
-    Resize(0);
-}
-
-void String::Swap(String& str)
-{
-    Urho3D::Swap(length_, str.length_);
-    Urho3D::Swap(capacity_, str.capacity_);
-    Urho3D::Swap(buffer_, str.buffer_);
-}
-
-String String::Substring(unsigned pos) const
-{
-    if (pos < length_)
-    {
-        String ret;
-        ret.Resize(length_ - pos);
-        CopyChars(ret.buffer_, buffer_ + pos, ret.length_);
-
-        return ret;
-    }
-    else
-        return String();
-}
-
-String String::Substring(unsigned pos, unsigned length) const
-{
-    if (pos < length_)
-    {
-        String ret;
-        if (pos + length > length_)
-            length = length_ - pos;
-        ret.Resize(length);
-        CopyChars(ret.buffer_, buffer_ + pos, ret.length_);
-
-        return ret;
-    }
-    else
-        return String();
-}
-
-String String::Trimmed(const String& chars) const
-{
-    unsigned trimStart = 0;
-    unsigned trimEnd = length_;
-
-    while (trimStart < trimEnd)
-    {
-        char c = buffer_[trimStart];
-        if (!chars.Contains(c))
-            break;
-        ++trimStart;
-    }
-    while (trimEnd > trimStart)
-    {
-        char c = buffer_[trimEnd - 1];
-        if (!chars.Contains(c))
-            break;
-        --trimEnd;
-    }
-
-    return Substring(trimStart, trimEnd - trimStart);
-}
-
-String String::ToLower() const
-{
-    String ret(*this);
-    for (unsigned i = 0; i < ret.length_; ++i)
-        ret[i] = (char)tolower(buffer_[i]);
-
-    return ret;
-}
-
-String String::ToUpper() const
-{
-    String ret(*this);
-    for (unsigned i = 0; i < ret.length_; ++i)
-        ret[i] = (char)toupper(buffer_[i]);
-
-    return ret;
-}
-
-Vector<String> String::Split(char separator, bool keepEmptyStrings) const
-{
-    return Split(CString(), separator, keepEmptyStrings);
-}
-
-void String::Join(const Vector<String>& subStrings, const String& glue)
-{
-    *this = Joined(subStrings, glue);
-}
-
-unsigned String::Find(char c, unsigned startPos, bool caseSensitive) const
-{
-    if (caseSensitive)
-    {
-        for (unsigned i = startPos; i < length_; ++i)
-        {
-            if (buffer_[i] == c)
-                return i;
-        }
-    }
-    else
-    {
-        c = (char)tolower(c);
-        for (unsigned i = startPos; i < length_; ++i)
-        {
-            if (tolower(buffer_[i]) == c)
-                return i;
-        }
-    }
-
-    return NPOS;
-}
-
-unsigned String::Find(const String& str, unsigned startPos, bool caseSensitive) const
-{
-    if (!str.length_ || str.length_ > length_)
-        return NPOS;
-
-    char first = str.buffer_[0];
-    if (!caseSensitive)
-        first = (char)tolower(first);
-
-    for (unsigned i = startPos; i <= length_ - str.length_; ++i)
-    {
-        char c = buffer_[i];
-        if (!caseSensitive)
-            c = (char)tolower(c);
-
-        if (c == first)
-        {
-            unsigned skip = NPOS;
-            bool found = true;
-            for (unsigned j = 1; j < str.length_; ++j)
-            {
-                c = buffer_[i + j];
-                char d = str.buffer_[j];
-                if (!caseSensitive)
-                {
-                    c = (char)tolower(c);
-                    d = (char)tolower(d);
-                }
-
-                if (skip == NPOS && c == first)
-                    skip = i + j - 1;
-
-                if (c != d)
-                {
-                    found = false;
-                    if (skip != NPOS)
-                        i = skip;
-                    break;
-                }
-            }
-            if (found)
-                return i;
-        }
-    }
-
-    return NPOS;
-}
-
-unsigned String::FindLast(char c, unsigned startPos, bool caseSensitive) const
-{
-    if (startPos >= length_)
-        startPos = length_ - 1;
-
-    if (caseSensitive)
-    {
-        for (unsigned i = startPos; i < length_; --i)
-        {
-            if (buffer_[i] == c)
-                return i;
-        }
-    }
-    else
-    {
-        c = (char)tolower(c);
-        for (unsigned i = startPos; i < length_; --i)
-        {
-            if (tolower(buffer_[i]) == c)
-                return i;
-        }
-    }
-
-    return NPOS;
-}
-
-unsigned String::FindLast(const String& str, unsigned startPos, bool caseSensitive) const
-{
-    if (!str.length_ || str.length_ > length_)
-        return NPOS;
-    if (startPos > length_ - str.length_)
-        startPos = length_ - str.length_;
-
-    char first = str.buffer_[0];
-    if (!caseSensitive)
-        first = (char)tolower(first);
-
-    for (unsigned i = startPos; i < length_; --i)
-    {
-        char c = buffer_[i];
-        if (!caseSensitive)
-            c = (char)tolower(c);
-
-        if (c == first)
-        {
-            bool found = true;
-            for (unsigned j = 1; j < str.length_; ++j)
-            {
-                c = buffer_[i + j];
-                char d = str.buffer_[j];
-                if (!caseSensitive)
-                {
-                    c = (char)tolower(c);
-                    d = (char)tolower(d);
-                }
-
-                if (c != d)
-                {
-                    found = false;
-                    break;
-                }
-            }
-            if (found)
-                return i;
-        }
-    }
-
-    return NPOS;
-}
-
-bool String::StartsWith(const String& str, bool caseSensitive) const
-{
-    return Find(str, 0, caseSensitive) == 0;
-}
-
-bool String::EndsWith(const String& str, bool caseSensitive) const
-{
-    unsigned pos = FindLast(str, Length() - 1, caseSensitive);
-    return pos != NPOS && pos == Length() - str.Length();
-}
-
-int String::Compare(const String& str, bool caseSensitive) const
-{
-    return Compare(CString(), str.CString(), caseSensitive);
-}
-
-int String::Compare(const char* str, bool caseSensitive) const
-{
-    return Compare(CString(), str, caseSensitive);
-}
-
-void String::SetUTF8FromLatin1(const char* str)
-{
-    char temp[7];
-
-    Clear();
-
-    if (!str)
-        return;
-
-    while (*str)
-    {
-        char* dest = temp;
-        EncodeUTF8(dest, (unsigned)*str++);
-        *dest = 0;
-        Append(temp);
-    }
-}
-
-void String::SetUTF8FromWChar(const wchar_t* str)
-{
-    char temp[7];
-
-    Clear();
-
-    if (!str)
-        return;
-
-#ifdef _WIN32
-    while (*str)
-    {
-        unsigned unicodeChar = DecodeUTF16(str);
-        char* dest = temp;
-        EncodeUTF8(dest, unicodeChar);
-        *dest = 0;
-        Append(temp);
-    }
-#else
-    while (*str)
-    {
-        char* dest = temp;
-        EncodeUTF8(dest, (unsigned)*str++);
-        *dest = 0;
-        Append(temp);
-    }
-#endif
-}
-
-unsigned String::LengthUTF8() const
-{
-    unsigned ret = 0;
-
-    const char* src = buffer_;
-    if (!src)
-        return ret;
-    const char* end = buffer_ + length_;
-
-    while (src < end)
-    {
-        DecodeUTF8(src);
-        ++ret;
-    }
-
-    return ret;
-}
-
-unsigned String::ByteOffsetUTF8(unsigned index) const
-{
-    unsigned byteOffset = 0;
-    unsigned utfPos = 0;
-
-    while (utfPos < index && byteOffset < length_)
-    {
-        NextUTF8Char(byteOffset);
-        ++utfPos;
-    }
-
-    return byteOffset;
-}
-
-unsigned String::NextUTF8Char(unsigned& byteOffset) const
-{
-    if (!buffer_)
-        return 0;
-
-    const char* src = buffer_ + byteOffset;
-    unsigned ret = DecodeUTF8(src);
-    byteOffset = (unsigned)(src - buffer_);
-
-    return ret;
-}
-
-unsigned String::AtUTF8(unsigned index) const
-{
-    unsigned byteOffset = ByteOffsetUTF8(index);
-    return NextUTF8Char(byteOffset);
-}
-
-void String::ReplaceUTF8(unsigned index, unsigned unicodeChar)
-{
-    unsigned utfPos = 0;
-    unsigned byteOffset = 0;
-
-    while (utfPos < index && byteOffset < length_)
-    {
-        NextUTF8Char(byteOffset);
-        ++utfPos;
-    }
-
-    if (utfPos < index)
-        return;
-
-    unsigned beginCharPos = byteOffset;
-    NextUTF8Char(byteOffset);
-
-    char temp[7];
-    char* dest = temp;
-    EncodeUTF8(dest, unicodeChar);
-    *dest = 0;
-
-    Replace(beginCharPos, byteOffset - beginCharPos, temp, (unsigned)(dest - temp));
-}
-
-String& String::AppendUTF8(unsigned unicodeChar)
-{
-    char temp[7];
-    char* dest = temp;
-    EncodeUTF8(dest, unicodeChar);
-    *dest = 0;
-    return Append(temp);
-}
-
-String String::SubstringUTF8(unsigned pos) const
-{
-    unsigned utf8Length = LengthUTF8();
-    unsigned byteOffset = ByteOffsetUTF8(pos);
-    String ret;
-
-    while (pos < utf8Length)
-    {
-        ret.AppendUTF8(NextUTF8Char(byteOffset));
-        ++pos;
-    }
-
-    return ret;
-}
-
-String String::SubstringUTF8(unsigned pos, unsigned length) const
-{
-    unsigned utf8Length = LengthUTF8();
-    unsigned byteOffset = ByteOffsetUTF8(pos);
-    unsigned endPos = pos + length;
-    String ret;
-
-    while (pos < endPos && pos < utf8Length)
-    {
-        ret.AppendUTF8(NextUTF8Char(byteOffset));
-        ++pos;
-    }
-
-    return ret;
-}
-
-void String::EncodeUTF8(char*& dest, unsigned unicodeChar)
-{
-    if (unicodeChar < 0x80)
-        *dest++ = unicodeChar;
-    else if (unicodeChar < 0x800)
-    {
-        dest[0] = (char)(0xc0u | ((unicodeChar >> 6u) & 0x1fu));
-        dest[1] = (char)(0x80u | (unicodeChar & 0x3fu));
-        dest += 2;
-    }
-    else if (unicodeChar < 0x10000)
-    {
-        dest[0] = (char)(0xe0u | ((unicodeChar >> 12u) & 0xfu));
-        dest[1] = (char)(0x80u | ((unicodeChar >> 6u) & 0x3fu));
-        dest[2] = (char)(0x80u | (unicodeChar & 0x3fu));
-        dest += 3;
-    }
-    else if (unicodeChar < 0x200000)
-    {
-        dest[0] = (char)(0xf0u | ((unicodeChar >> 18u) & 0x7u));
-        dest[1] = (char)(0x80u | ((unicodeChar >> 12u) & 0x3fu));
-        dest[2] = (char)(0x80u | ((unicodeChar >> 6u) & 0x3fu));
-        dest[3] = (char)(0x80u | (unicodeChar & 0x3fu));
-        dest += 4;
-    }
-    else if (unicodeChar < 0x4000000)
-    {
-        dest[0] = (char)(0xf8u | ((unicodeChar >> 24u) & 0x3u));
-        dest[1] = (char)(0x80u | ((unicodeChar >> 18u) & 0x3fu));
-        dest[2] = (char)(0x80u | ((unicodeChar >> 12u) & 0x3fu));
-        dest[3] = (char)(0x80u | ((unicodeChar >> 6u) & 0x3fu));
-        dest[4] = (char)(0x80u | (unicodeChar & 0x3fu));
-        dest += 5;
-    }
-    else
-    {
-        dest[0] = (char)(0xfcu | ((unicodeChar >> 30u) & 0x1u));
-        dest[1] = (char)(0x80u | ((unicodeChar >> 24u) & 0x3fu));
-        dest[2] = (char)(0x80u | ((unicodeChar >> 18u) & 0x3fu));
-        dest[3] = (char)(0x80u | ((unicodeChar >> 12u) & 0x3fu));
-        dest[4] = (char)(0x80u | ((unicodeChar >> 6u) & 0x3fu));
-        dest[5] = (char)(0x80u | (unicodeChar & 0x3fu));
-        dest += 6;
-    }
-}
-
-#define GET_NEXT_CONTINUATION_BYTE(ptr) *(ptr); if ((unsigned char)*(ptr) < 0x80 || (unsigned char)*(ptr) >= 0xc0) return '?'; else ++(ptr);
-
-unsigned String::DecodeUTF8(const char*& src)
-{
-    if (src == nullptr)
-        return 0;
-
-    unsigned char char1 = *src++;
-
-    // Check if we are in the middle of a UTF8 character
-    if (char1 >= 0x80 && char1 < 0xc0)
-    {
-        while ((unsigned char)*src >= 0x80 && (unsigned char)*src < 0xc0)
-            ++src;
-        return '?';
-    }
-
-    if (char1 < 0x80)
-        return char1;
-    else if (char1 < 0xe0)
-    {
-        unsigned char char2 = GET_NEXT_CONTINUATION_BYTE(src);
-        return (unsigned)((char2 & 0x3fu) | ((char1 & 0x1fu) << 6u));
-    }
-    else if (char1 < 0xf0)
-    {
-        unsigned char char2 = GET_NEXT_CONTINUATION_BYTE(src);
-        unsigned char char3 = GET_NEXT_CONTINUATION_BYTE(src);
-        return (unsigned)((char3 & 0x3fu) | ((char2 & 0x3fu) << 6u) | ((char1 & 0xfu) << 12u));
-    }
-    else if (char1 < 0xf8)
-    {
-        unsigned char char2 = GET_NEXT_CONTINUATION_BYTE(src);
-        unsigned char char3 = GET_NEXT_CONTINUATION_BYTE(src);
-        unsigned char char4 = GET_NEXT_CONTINUATION_BYTE(src);
-        return (unsigned)((char4 & 0x3fu) | ((char3 & 0x3fu) << 6u) | ((char2 & 0x3fu) << 12u) | ((char1 & 0x7u) << 18u));
-    }
-    else if (char1 < 0xfc)
-    {
-        unsigned char char2 = GET_NEXT_CONTINUATION_BYTE(src);
-        unsigned char char3 = GET_NEXT_CONTINUATION_BYTE(src);
-        unsigned char char4 = GET_NEXT_CONTINUATION_BYTE(src);
-        unsigned char char5 = GET_NEXT_CONTINUATION_BYTE(src);
-        return (unsigned)((char5 & 0x3fu) | ((char4 & 0x3fu) << 6u) | ((char3 & 0x3fu) << 12u) | ((char2 & 0x3fu) << 18u) |
-                          ((char1 & 0x3u) << 24u));
-    }
-    else
-    {
-        unsigned char char2 = GET_NEXT_CONTINUATION_BYTE(src);
-        unsigned char char3 = GET_NEXT_CONTINUATION_BYTE(src);
-        unsigned char char4 = GET_NEXT_CONTINUATION_BYTE(src);
-        unsigned char char5 = GET_NEXT_CONTINUATION_BYTE(src);
-        unsigned char char6 = GET_NEXT_CONTINUATION_BYTE(src);
-        return (unsigned)((char6 & 0x3fu) | ((char5 & 0x3fu) << 6u) | ((char4 & 0x3fu) << 12u) | ((char3 & 0x3fu) << 18u) |
-                          ((char2 & 0x3fu) << 24u) | ((char1 & 0x1u) << 30u));
-    }
-}
-
-#ifdef _WIN32
-void String::EncodeUTF16(wchar_t*& dest, unsigned unicodeChar)
-{
-    if (unicodeChar < 0x10000)
-        *dest++ = unicodeChar;
-    else
-    {
-        unicodeChar -= 0x10000;
-        *dest++ = 0xd800 | ((unicodeChar >> 10) & 0x3ff);
-        *dest++ = 0xdc00 | (unicodeChar & 0x3ff);
-    }
-}
-
-unsigned String::DecodeUTF16(const wchar_t*& src)
-{
-    if (src == nullptr)
-        return 0;
-
-    unsigned short word1 = *src++;
-
-    // Check if we are at a low surrogate
-    if (word1 >= 0xdc00 && word1 < 0xe000)
-    {
-        while (*src >= 0xdc00 && *src < 0xe000)
-            ++src;
-        return '?';
-    }
-
-    if (word1 < 0xd800 || word1 >= 0xe000)
-        return word1;
-    else
-    {
-        unsigned short word2 = *src++;
-        if (word2 < 0xdc00 || word2 >= 0xe000)
-        {
-            --src;
-            return '?';
-        }
-        else
-            return (((word1 & 0x3ff) << 10) | (word2 & 0x3ff)) + 0x10000;
-    }
-}
-#endif
-
-Vector<String> String::Split(const char* str, char separator, bool keepEmptyStrings)
-{
-    Vector<String> ret;
-    const char* strEnd = str + String::CStringLength(str);
-
-    for (const char* splitEnd = str; splitEnd != strEnd; ++splitEnd)
-    {
-        if (*splitEnd == separator)
-        {
-            const ptrdiff_t splitLen = splitEnd - str;
-            if (splitLen > 0 || keepEmptyStrings)
-                ret.Push(String(str, splitLen));
-            str = splitEnd + 1;
-        }
-    }
-
-    const ptrdiff_t splitLen = strEnd - str;
-    if (splitLen > 0 || keepEmptyStrings)
-        ret.Push(String(str, splitLen));
-
-    return ret;
-}
-
-String String::Joined(const Vector<String>& subStrings, const String& glue)
-{
-    if (subStrings.Empty())
-        return String();
-
-    String joinedString(subStrings[0]);
-    for (unsigned i = 1; i < subStrings.Size(); ++i)
-        joinedString.Append(glue).Append(subStrings[i]);
-
-    return joinedString;
-}
-
-String& String::AppendWithFormat(const char* formatString, ...)
-{
-    va_list args;
-    va_start(args, formatString);
-    AppendWithFormatArgs(formatString, args);
-    va_end(args);
-    return *this;
-}
-
-String& String::AppendWithFormatArgs(const char* formatString, va_list args)
-{
-    int pos = 0, lastPos = 0;
-    auto length = (int)strlen(formatString);
-
-    while (true)
-    {
-        // Scan the format string and find %a argument where a is one of d, f, s ...
-        while (pos < length && formatString[pos] != '%') pos++;
-        Append(formatString + lastPos, (unsigned)(pos - lastPos));
-        if (pos >= length)
-            return *this;
-
-        char format = formatString[pos + 1];
-        pos += 2;
-        lastPos = pos;
-
-        switch (format)
-        {
-        // Integer
-        case 'd':
-        case 'i':
-            {
-                int arg = va_arg(args, int);
-                Append(String(arg));
-                break;
-            }
-
-        // Unsigned
-        case 'u':
-            {
-                unsigned arg = va_arg(args, unsigned);
-                Append(String(arg));
-                break;
-            }
-
-        // Unsigned long
-        case 'l':
-            {
-                unsigned long arg = va_arg(args, unsigned long);
-                Append(String(arg));
-                break;
-            }
-
-        // Real
-        case 'f':
-            {
-                double arg = va_arg(args, double);
-                Append(String(arg));
-                break;
-            }
-
-        // Character
-        case 'c':
-            {
-                int arg = va_arg(args, int);
-                Append((char)arg);
-                break;
-            }
-
-        // C string
-        case 's':
-            {
-                char* arg = va_arg(args, char*);
-                Append(arg);
-                break;
-            }
-
-        // Hex
-        case 'x':
-            {
-                char buf[CONVERSION_BUFFER_LENGTH];
-                int arg = va_arg(args, int);
-                int arglen = ::sprintf(buf, "%x", arg);
-                Append(buf, (unsigned)arglen);
-                break;
-            }
-
-        // Pointer
-        case 'p':
-            {
-                char buf[CONVERSION_BUFFER_LENGTH];
-                int arg = va_arg(args, int);
-                int arglen = ::sprintf(buf, "%p", reinterpret_cast<void*>((uintptr_t)arg));
-                Append(buf, (unsigned)arglen);
-                break;
-            }
-
-        case '%':
-            {
-                Append("%", 1);
-                break;
-            }
-
-        default:
-            URHO3D_LOGWARNINGF("Unsupported format specifier: '%c'", format);
-            break;
-        }
-    }
-}
-
-int String::Compare(const char* lhs, const char* rhs, bool caseSensitive)
-{
-    if (!lhs || !rhs)
-        return lhs ? 1 : (rhs ? -1 : 0);
-
-    if (caseSensitive)
-        return strcmp(lhs, rhs);
-    else
-    {
-        for (;;)
-        {
-            auto l = (char)tolower(*lhs);
-            auto r = (char)tolower(*rhs);
-            if (!l || !r)
-                return l ? 1 : (r ? -1 : 0);
-            if (l < r)
-                return -1;
-            if (l > r)
-                return 1;
-
-            ++lhs;
-            ++rhs;
-        }
-    }
-}
-
-void String::Replace(unsigned pos, unsigned length, const char* srcStart, unsigned srcLength)
-{
-    int delta = (int)srcLength - (int)length;
-
-    if (pos + length < length_)
-    {
-        if (delta < 0)
-        {
-            MoveRange(pos + srcLength, pos + length, length_ - pos - length);
-            Resize(length_ + delta);
-        }
-        if (delta > 0)
-        {
-            Resize(length_ + delta);
-            MoveRange(pos + srcLength, pos + length, length_ - pos - length - delta);
-        }
-    }
-    else
-        Resize(length_ + delta);
-
-    CopyChars(buffer_ + pos, srcStart, srcLength);
-}
-
-WString::WString() :
-    length_(0),
-    buffer_(nullptr)
-{
-}
-
-WString::WString(const String& str) :
-    length_(0),
-    buffer_(nullptr)
-{
-#ifdef _WIN32
-    unsigned neededSize = 0;
-    wchar_t temp[3];
-
-    unsigned byteOffset = 0;
-    while (byteOffset < str.Length())
-    {
-        wchar_t* dest = temp;
-        String::EncodeUTF16(dest, str.NextUTF8Char(byteOffset));
-        neededSize += dest - temp;
-    }
-
-    Resize(neededSize);
-
-    byteOffset = 0;
-    wchar_t* dest = buffer_;
-    while (byteOffset < str.Length())
-        String::EncodeUTF16(dest, str.NextUTF8Char(byteOffset));
-#else
-    Resize(str.LengthUTF8());
-
-    unsigned byteOffset = 0;
-    wchar_t* dest = buffer_;
-    while (byteOffset < str.Length())
-        *dest++ = (wchar_t)str.NextUTF8Char(byteOffset);
-#endif
-}
-
-WString::~WString()
-{
-    delete[] buffer_;
-}
-
-void WString::Resize(unsigned newLength)
-{
-    if (!newLength)
-    {
-        delete[] buffer_;
-        buffer_ = nullptr;
-        length_ = 0;
-    }
-    else
-    {
-        auto* newBuffer = new wchar_t[newLength + 1];
-        if (buffer_)
-        {
-            unsigned copyLength = length_ < newLength ? length_ : newLength;
-            memcpy(newBuffer, buffer_, copyLength * sizeof(wchar_t));
-            delete[] buffer_;
-        }
-        newBuffer[newLength] = 0;
-        buffer_ = newBuffer;
-        length_ = newLength;
-    }
-}
-
-}
-=======
 //
 // Copyright (c) 2008-2019 the Urho3D project.
 //
@@ -1822,7 +517,7 @@
         return String();
 }
 
-String String::Trimmed() const
+String String::Trimmed(const String& chars) const
 {
     unsigned trimStart = 0;
     unsigned trimEnd = length_;
@@ -1830,14 +525,14 @@
     while (trimStart < trimEnd)
     {
         char c = buffer_[trimStart];
-        if (c != ' ' && c != 9)
+        if (!chars.Contains(c))
             break;
         ++trimStart;
     }
     while (trimEnd > trimStart)
     {
         char c = buffer_[trimEnd - 1];
-        if (c != ' ' && c != 9)
+        if (!chars.Contains(c))
             break;
         --trimEnd;
     }
@@ -2472,7 +1167,7 @@
             {
                 char buf[CONVERSION_BUFFER_LENGTH];
                 int arg = va_arg(args, int);
-                int arglen = ::sprintf(buf, "%p", reinterpret_cast<void*>(arg));
+                int arglen = ::sprintf(buf, "%p", reinterpret_cast<void*>((uintptr_t)arg));
                 Append(buf, (unsigned)arglen);
                 break;
             }
@@ -2605,5 +1300,4 @@
     }
 }
 
-}
->>>>>>> a476f0c4
+}
--- conflicted
+++ resolved
@@ -1,6 +1,5 @@
-<<<<<<< HEAD
 //
-// Copyright (c) 2008-2019 the Urho3D project.
+// Copyright (c) 2008-2020 the Urho3D project.
 //
 // Permission is hereby granted, free of charge, to any person obtaining a copy
 // of this software and associated documentation files (the "Software"), to deal
@@ -156,162 +155,4 @@
     Reset();
 }
 
-}
-=======
-//
-// Copyright (c) 2008-2020 the Urho3D project.
-//
-// Permission is hereby granted, free of charge, to any person obtaining a copy
-// of this software and associated documentation files (the "Software"), to deal
-// in the Software without restriction, including without limitation the rights
-// to use, copy, modify, merge, publish, distribute, sublicense, and/or sell
-// copies of the Software, and to permit persons to whom the Software is
-// furnished to do so, subject to the following conditions:
-//
-// The above copyright notice and this permission notice shall be included in
-// all copies or substantial portions of the Software.
-//
-// THE SOFTWARE IS PROVIDED "AS IS", WITHOUT WARRANTY OF ANY KIND, EXPRESS OR
-// IMPLIED, INCLUDING BUT NOT LIMITED TO THE WARRANTIES OF MERCHANTABILITY,
-// FITNESS FOR A PARTICULAR PURPOSE AND NONINFRINGEMENT. IN NO EVENT SHALL THE
-// AUTHORS OR COPYRIGHT HOLDERS BE LIABLE FOR ANY CLAIM, DAMAGES OR OTHER
-// LIABILITY, WHETHER IN AN ACTION OF CONTRACT, TORT OR OTHERWISE, ARISING FROM,
-// OUT OF OR IN CONNECTION WITH THE SOFTWARE OR THE USE OR OTHER DEALINGS IN
-// THE SOFTWARE.
-//
-
-#include "../Precompiled.h"
-
-#include "../IO/Log.h"
-#include "../Scene/Component.h"
-#include "../Scene/SceneResolver.h"
-#include "../Scene/Node.h"
-
-#include "../DebugNew.h"
-
-namespace Urho3D
-{
-
-SceneResolver::SceneResolver() = default;
-
-SceneResolver::~SceneResolver() = default;
-
-void SceneResolver::Reset()
-{
-    nodes_.Clear();
-    components_.Clear();
-}
-
-void SceneResolver::AddNode(unsigned oldID, Node* node)
-{
-    if (node)
-        nodes_[oldID] = node;
-}
-
-void SceneResolver::AddComponent(unsigned oldID, Component* component)
-{
-    if (component)
-        components_[oldID] = component;
-}
-
-void SceneResolver::Resolve()
-{
-    // Nodes do not have component or node ID attributes, so only have to go through components
-    HashSet<StringHash> noIDAttributes;
-    for (HashMap<unsigned, WeakPtr<Component> >::ConstIterator i = components_.Begin(); i != components_.End(); ++i)
-    {
-        Component* component = i->second_;
-        if (!component || noIDAttributes.Contains(component->GetType()))
-            continue;
-
-        bool hasIDAttributes = false;
-        const Vector<AttributeInfo>* attributes = component->GetAttributes();
-        if (!attributes)
-        {
-            noIDAttributes.Insert(component->GetType());
-            continue;
-        }
-
-        for (unsigned j = 0; j < attributes->Size(); ++j)
-        {
-            const AttributeInfo& info = attributes->At(j);
-            if (info.mode_ & AM_NODEID)
-            {
-                hasIDAttributes = true;
-                unsigned oldNodeID = component->GetAttribute(j).GetUInt();
-
-                if (oldNodeID)
-                {
-                    HashMap<unsigned, WeakPtr<Node> >::ConstIterator k = nodes_.Find(oldNodeID);
-
-                    if (k != nodes_.End() && k->second_)
-                    {
-                        unsigned newNodeID = k->second_->GetID();
-                        component->SetAttribute(j, Variant(newNodeID));
-                    }
-                    else
-                        URHO3D_LOGWARNING("Could not resolve node ID " + String(oldNodeID));
-                }
-            }
-            else if (info.mode_ & AM_COMPONENTID)
-            {
-                hasIDAttributes = true;
-                unsigned oldComponentID = component->GetAttribute(j).GetUInt();
-
-                if (oldComponentID)
-                {
-                    HashMap<unsigned, WeakPtr<Component> >::ConstIterator k = components_.Find(oldComponentID);
-
-                    if (k != components_.End() && k->second_)
-                    {
-                        unsigned newComponentID = k->second_->GetID();
-                        component->SetAttribute(j, Variant(newComponentID));
-                    }
-                    else
-                        URHO3D_LOGWARNING("Could not resolve component ID " + String(oldComponentID));
-                }
-            }
-            else if (info.mode_ & AM_NODEIDVECTOR)
-            {
-                hasIDAttributes = true;
-                Variant attrValue = component->GetAttribute(j);
-                const VariantVector& oldNodeIDs = attrValue.GetVariantVector();
-
-                if (oldNodeIDs.Size())
-                {
-                    // The first index stores the number of IDs redundantly. This is for editing
-                    unsigned numIDs = oldNodeIDs[0].GetUInt();
-                    VariantVector newIDs;
-                    newIDs.Push(numIDs);
-
-                    for (unsigned k = 1; k < oldNodeIDs.Size(); ++k)
-                    {
-                        unsigned oldNodeID = oldNodeIDs[k].GetUInt();
-                        HashMap<unsigned, WeakPtr<Node> >::ConstIterator l = nodes_.Find(oldNodeID);
-
-                        if (l != nodes_.End() && l->second_)
-                            newIDs.Push(l->second_->GetID());
-                        else
-                        {
-                            // If node was not found, retain number of elements, just store ID 0
-                            newIDs.Push(0);
-                            URHO3D_LOGWARNING("Could not resolve node ID " + String(oldNodeID));
-                        }
-                    }
-
-                    component->SetAttribute(j, newIDs);
-                }
-            }
-        }
-
-        // If component type had no ID attributes, cache this fact for optimization
-        if (!hasIDAttributes)
-            noIDAttributes.Insert(component->GetType());
-    }
-
-    // Attributes have been resolved, so no need to remember the nodes after this
-    Reset();
-}
-
-}
->>>>>>> 6296d22e
+}
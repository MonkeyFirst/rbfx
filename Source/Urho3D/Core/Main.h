--- conflicted
+++ resolved
@@ -1,6 +1,5 @@
-<<<<<<< HEAD
 //
-// Copyright (c) 2008-2018 the Urho3D project.
+// Copyright (c) 2008-2019 the Urho3D project.
 //
 // Permission is hereby granted, free of charge, to any person obtaining a copy
 // of this software and associated documentation files (the "Software"), to deal
@@ -87,93 +86,4 @@
     Urho3D::ParseArguments(argc, argv); \
     return function; \
 }
-#endif
-=======
-//
-// Copyright (c) 2008-2019 the Urho3D project.
-//
-// Permission is hereby granted, free of charge, to any person obtaining a copy
-// of this software and associated documentation files (the "Software"), to deal
-// in the Software without restriction, including without limitation the rights
-// to use, copy, modify, merge, publish, distribute, sublicense, and/or sell
-// copies of the Software, and to permit persons to whom the Software is
-// furnished to do so, subject to the following conditions:
-//
-// The above copyright notice and this permission notice shall be included in
-// all copies or substantial portions of the Software.
-//
-// THE SOFTWARE IS PROVIDED "AS IS", WITHOUT WARRANTY OF ANY KIND, EXPRESS OR
-// IMPLIED, INCLUDING BUT NOT LIMITED TO THE WARRANTIES OF MERCHANTABILITY,
-// FITNESS FOR A PARTICULAR PURPOSE AND NONINFRINGEMENT. IN NO EVENT SHALL THE
-// AUTHORS OR COPYRIGHT HOLDERS BE LIABLE FOR ANY CLAIM, DAMAGES OR OTHER
-// LIABILITY, WHETHER IN AN ACTION OF CONTRACT, TORT OR OTHERWISE, ARISING FROM,
-// OUT OF OR IN CONNECTION WITH THE SOFTWARE OR THE USE OR OTHER DEALINGS IN
-// THE SOFTWARE.
-//
-
-#pragma once
-
-#include "../Core/ProcessUtils.h"
-
-#if defined(_WIN32) && !defined(URHO3D_WIN32_CONSOLE)
-#include "../Core/MiniDump.h"
-#include <windows.h>
-#ifdef _MSC_VER
-#include <crtdbg.h>
-#endif
-#endif
-
-// Define a platform-specific main function, which in turn executes the user-defined function
-
-// MSVC debug mode: use memory leak reporting
-#if defined(_MSC_VER) && defined(_DEBUG) && !defined(URHO3D_WIN32_CONSOLE)
-#define URHO3D_DEFINE_MAIN(function) \
-int WINAPI WinMain(HINSTANCE hInstance, HINSTANCE prevInstance, PSTR cmdLine, int showCmd) \
-{ \
-    _CrtSetDbgFlag(_CRTDBG_ALLOC_MEM_DF | _CRTDBG_LEAK_CHECK_DF); \
-    Urho3D::ParseArguments(GetCommandLineW()); \
-    return function; \
-}
-// MSVC release mode: write minidump on crash
-#elif defined(_MSC_VER) && defined(URHO3D_MINIDUMPS) && !defined(URHO3D_WIN32_CONSOLE)
-#define URHO3D_DEFINE_MAIN(function) \
-int WINAPI WinMain(HINSTANCE hInstance, HINSTANCE prevInstance, PSTR cmdLine, int showCmd) \
-{ \
-    Urho3D::ParseArguments(GetCommandLineW()); \
-    int exitCode; \
-    __try \
-    { \
-        exitCode = function; \
-    } \
-    __except(Urho3D::WriteMiniDump("Urho3D", GetExceptionInformation())) \
-    { \
-    } \
-    return exitCode; \
-}
-// Other Win32 or minidumps disabled: just execute the function
-#elif defined(_WIN32) && !defined(URHO3D_WIN32_CONSOLE)
-#define URHO3D_DEFINE_MAIN(function) \
-int WINAPI WinMain(HINSTANCE hInstance, HINSTANCE prevInstance, PSTR cmdLine, int showCmd) \
-{ \
-    Urho3D::ParseArguments(GetCommandLineW()); \
-    return function; \
-}
-// Android or iOS or tvOS: use SDL_main
-#elif defined(__ANDROID__) || defined(IOS) || defined(TVOS)
-#define URHO3D_DEFINE_MAIN(function) \
-extern "C" __attribute__((visibility("default"))) int SDL_main(int argc, char** argv); \
-int SDL_main(int argc, char** argv) \
-{ \
-    Urho3D::ParseArguments(argc, argv); \
-    return function; \
-}
-// Linux or OS X: use main
-#else
-#define URHO3D_DEFINE_MAIN(function) \
-int main(int argc, char** argv) \
-{ \
-    Urho3D::ParseArguments(argc, argv); \
-    return function; \
-}
-#endif
->>>>>>> a476f0c4
+#endif
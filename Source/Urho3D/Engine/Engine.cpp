<<<<<<< HEAD
//
// Copyright (c) 2008-2018 the Urho3D project.
//
// Permission is hereby granted, free of charge, to any person obtaining a copy
// of this software and associated documentation files (the "Software"), to deal
// in the Software without restriction, including without limitation the rights
// to use, copy, modify, merge, publish, distribute, sublicense, and/or sell
// copies of the Software, and to permit persons to whom the Software is
// furnished to do so, subject to the following conditions:
//
// The above copyright notice and this permission notice shall be included in
// all copies or substantial portions of the Software.
//
// THE SOFTWARE IS PROVIDED "AS IS", WITHOUT WARRANTY OF ANY KIND, EXPRESS OR
// IMPLIED, INCLUDING BUT NOT LIMITED TO THE WARRANTIES OF MERCHANTABILITY,
// FITNESS FOR A PARTICULAR PURPOSE AND NONINFRINGEMENT. IN NO EVENT SHALL THE
// AUTHORS OR COPYRIGHT HOLDERS BE LIABLE FOR ANY CLAIM, DAMAGES OR OTHER
// LIABILITY, WHETHER IN AN ACTION OF CONTRACT, TORT OR OTHERWISE, ARISING FROM,
// OUT OF OR IN CONNECTION WITH THE SOFTWARE OR THE USE OR OTHER DEALINGS IN
// THE SOFTWARE.
//

#include "../Precompiled.h"

#include "../Audio/Audio.h"
#include "../Core/Context.h"
#include "../Core/CoreEvents.h"
#include "../Core/Profiler.h"
#include "../Core/ProcessUtils.h"
#include "../Core/WorkQueue.h"
#ifdef URHO3D_SYSTEMUI
#include "../SystemUI/SystemUI.h"
#include "../SystemUI/Console.h"
#include "../SystemUI/DebugHud.h"
#endif
#include "../Engine/Engine.h"
#include "../Engine/EngineDefs.h"
#include "../Graphics/Graphics.h"
#include "../Graphics/Renderer.h"
#include "../Input/Input.h"
#include "../IO/FileSystem.h"
#include "../IO/Log.h"
#include "../IO/PackageFile.h"
#ifdef URHO3D_IK
#include "../IK/IK.h"
#endif
#ifdef URHO3D_NAVIGATION
#include "../Navigation/NavigationMesh.h"
#endif
#ifdef URHO3D_NETWORK
#include "../Network/Network.h"
#endif
#ifdef URHO3D_PHYSICS
#include "../Physics/PhysicsWorld.h"
#include "../Physics/RaycastVehicle.h"
#endif
#include "../Resource/ResourceCache.h"
#include "../Resource/Localization.h"
#include "../Scene/Scene.h"
#include "../Scene/SceneEvents.h"
#include "../UI/UI.h"
#ifdef URHO3D_URHO2D
#include "../Urho2D/Urho2D.h"
#endif
#include "../Core/Tasks.h"
#include "../Engine/EngineEvents.h"

#if defined(__EMSCRIPTEN__) && defined(URHO3D_TESTING)
#include <emscripten/emscripten.h>
#endif

#include "../DebugNew.h"


#if defined(_MSC_VER) && defined(_DEBUG)
// From dbgint.h
#define nNoMansLandSize 4

typedef struct _CrtMemBlockHeader
{
    struct _CrtMemBlockHeader* pBlockHeaderNext;
    struct _CrtMemBlockHeader* pBlockHeaderPrev;
    char* szFileName;
    int nLine;
    size_t nDataSize;
    int nBlockUse;
    long lRequest;
    unsigned char gap[nNoMansLandSize];
} _CrtMemBlockHeader;
#endif

namespace Urho3D
{

extern const char* logLevelPrefixes[];

Engine::Engine(Context* context) :
    Object(context),
    timeStep_(0.0f),
    timeStepSmoothing_(2),
    minFps_(10),
#if defined(IOS) || defined(TVOS) || defined(__ANDROID__) || defined(__arm__) || defined(__aarch64__)
    maxFps_(60),
    maxInactiveFps_(10),
    pauseMinimized_(true),
#else
    maxFps_(200),
    maxInactiveFps_(60),
    pauseMinimized_(false),
#endif
#ifdef URHO3D_TESTING
    timeOut_(0),
#endif
    autoExit_(true),
    initialized_(false),
    exiting_(false),
    headless_(false),
    audioPaused_(false)
{
    // Register self as a subsystem
    context_->RegisterSubsystem(this);

    // Create subsystems which do not depend on engine initialization or startup parameters
    context_->RegisterSubsystem(new Time(context_));
    context_->RegisterSubsystem(new WorkQueue(context_));
#ifdef URHO3D_PROFILING
    context_->RegisterSubsystem(new Profiler(context_));
#endif
    context_->RegisterSubsystem(new FileSystem(context_));
#ifdef URHO3D_LOGGING
    context_->RegisterSubsystem(new Log(context_));
#endif
    context_->RegisterSubsystem(new ResourceCache(context_));
    context_->RegisterSubsystem(new Localization(context_));
#ifdef URHO3D_NETWORK
    context_->RegisterSubsystem(new Network(context_));
#endif
    context_->RegisterSubsystem(new Input(context_));
    context_->RegisterSubsystem(new Audio(context_));
    context_->RegisterSubsystem(new UI(context_));
#if URHO3D_TASKS
    context_->RegisterSubsystem(new Tasks(context_));
#endif
    // Register object factories for libraries which are not automatically registered along with subsystem creation
    RegisterSceneLibrary(context_);

#ifdef URHO3D_IK
    RegisterIKLibrary(context_);
#endif

#ifdef URHO3D_PHYSICS
    RegisterPhysicsLibrary(context_);
#endif

#ifdef URHO3D_NAVIGATION
    RegisterNavigationLibrary(context_);
#endif

    SubscribeToEvent(E_EXITREQUESTED, URHO3D_HANDLER(Engine, HandleExitRequested));
}

Engine::~Engine() = default;

bool Engine::Initialize(const VariantMap& parameters)
{
    if (initialized_)
        return true;

#ifdef URHO3D_PROFILING
    if (auto* profiler = GetSubsystem<Profiler>())
    {
        profiler->SetEnabled(true);
        profiler->SetEventProfilingEnabled(GetParameter(parameters, EP_EVENT_PROFILER, true).GetBool());
        if (GetParameter(parameters, EP_PROFILER_LISTEN, false).GetBool())
            profiler->StartListen((unsigned short)GetParameter(parameters, EP_PROFILER_PORT, PROFILER_DEFAULT_PORT).GetInt());
    }
#endif

    URHO3D_PROFILE(InitEngine);

    // Set headless mode
    headless_ = GetParameter(parameters, EP_HEADLESS, false).GetBool();

    // Register the rest of the subsystems
    if (!headless_)
    {
        context_->RegisterSubsystem(new Graphics(context_));
        context_->RegisterSubsystem(new Renderer(context_));
        context_->graphics_ = context_->GetSubsystem<Graphics>();
        context_->renderer_ = context_->GetSubsystem<Renderer>();
    }
    else
    {
        // Register graphics library objects explicitly in headless mode to allow them to work without using actual GPU resources
        RegisterGraphicsLibrary(context_);
    }

#ifdef URHO3D_URHO2D
    // 2D graphics library is dependent on 3D graphics library
    RegisterUrho2DLibrary(context_);
#endif

    // Start logging
    auto* log = GetSubsystem<Log>();
    if (log)
    {
        if (HasParameter(parameters, EP_LOG_LEVEL))
            log->SetLevel(GetParameter(parameters, EP_LOG_LEVEL).GetInt());
        log->SetQuiet(GetParameter(parameters, EP_LOG_QUIET, false).GetBool());
        log->Open(GetParameter(parameters, EP_LOG_NAME, "Urho3D.log").GetString());
    }

    // Set maximally accurate low res timer
    GetSubsystem<Time>()->SetTimerPeriod(1);

    // Configure max FPS
    if (GetParameter(parameters, EP_FRAME_LIMITER, true) == false)
        SetMaxFps(0);

    // Set amount of worker threads according to the available physical CPU cores. Using also hyperthreaded cores results in
    // unpredictable extra synchronization overhead. Also reserve one core for the main thread
#ifdef URHO3D_THREADING
    unsigned numThreads = GetParameter(parameters, EP_WORKER_THREADS, true).GetBool() ? GetNumPhysicalCPUs() - 1 : 0;
    if (numThreads)
    {
        GetSubsystem<WorkQueue>()->CreateThreads(numThreads);

        URHO3D_LOGINFOF("Created %u worker thread%s", numThreads, numThreads > 1 ? "s" : "");
    }
#endif

    // Add resource paths
    if (!InitializeResourceCache(parameters, false))
        return false;

    auto* cache = GetSubsystem<ResourceCache>();
    auto* fileSystem = GetSubsystem<FileSystem>();

    // Initialize graphics & audio output
    if (!headless_)
    {
        auto* graphics = GetSubsystem<Graphics>();
        auto* renderer = GetSubsystem<Renderer>();

        if (HasParameter(parameters, EP_EXTERNAL_WINDOW))
            graphics->SetExternalWindow(GetParameter(parameters, EP_EXTERNAL_WINDOW).GetVoidPtr());
        graphics->SetWindowTitle(GetParameter(parameters, EP_WINDOW_TITLE, "Urho3D").GetString());
        graphics->SetWindowIcon(cache->GetResource<Image>(GetParameter(parameters, EP_WINDOW_ICON, String::EMPTY).GetString()));
        graphics->SetFlushGPU(GetParameter(parameters, EP_FLUSH_GPU, false).GetBool());
        graphics->SetOrientations(GetParameter(parameters, EP_ORIENTATIONS, "LandscapeLeft LandscapeRight").GetString());

        if (HasParameter(parameters, EP_WINDOW_POSITION_X) && HasParameter(parameters, EP_WINDOW_POSITION_Y))
            graphics->SetWindowPosition(GetParameter(parameters, EP_WINDOW_POSITION_X).GetInt(),
                GetParameter(parameters, EP_WINDOW_POSITION_Y).GetInt());

#if defined(URHO3D_OPENGL) || defined(URHO3D_BGFX)
        if (HasParameter(parameters, EP_FORCE_GL2))
            graphics->SetForceGL2(GetParameter(parameters, EP_FORCE_GL2).GetBool());
#endif
#ifdef URHO3D_BGFX
        if (HasParameter(parameters, EP_GRAPHICS_API))
        {
            String renderer = GetParameter(parameters, EP_GRAPHICS_API, String::EMPTY).GetString();
            if (renderer == "gl")
                graphics->SetGraphicsAPI(GAPI_BGFX_OPENGL);
            else if (renderer == "gles")
                graphics->SetGraphicsAPI(GAPI_BGFX_OPENGLES);
            else if (renderer == "dx9")
                graphics->SetGraphicsAPI(GAPI_BGFX_DIRECT3D9);
            else if (renderer == "dx11")
                graphics->SetGraphicsAPI(GAPI_BGFX_DIRECT3D11);
            else if (renderer == "dx12")
                graphics->SetGraphicsAPI(GAPI_BGFX_DIRECT3D12);
            else if (renderer == "metal")
                graphics->SetGraphicsAPI(GAPI_BGFX_METAL);
            else if (renderer == "vulkan")
                graphics->SetGraphicsAPI(GAPI_BGFX_METAL);
            else
                graphics->SetGraphicsAPI(GAPI_BGFX_VULKAN);
        }
        else
#if defined(_WIN32)
            graphics->SetGraphicsAPI(GAPI_BGFX_DIRECT3D11);
#elif defined(__ANDROID__) || defined(IOS) || defined(TVOS) || defined(__EMSCRIPTEN__) || defined (__arm__) || defined(__aarch64__)
            graphics->SetGraphicsAPI(GAPI_BGFX_OPENGLES);
#else
            graphics->SetGraphicsAPI(GAPI_BGFX_OPENGL);
#endif
#endif

        if (!graphics->SetMode(
            GetParameter(parameters, EP_WINDOW_WIDTH, 0).GetInt(),
            GetParameter(parameters, EP_WINDOW_HEIGHT, 0).GetInt(),
            GetParameter(parameters, EP_FULL_SCREEN, true).GetBool(),
            GetParameter(parameters, EP_BORDERLESS, false).GetBool(),
            GetParameter(parameters, EP_WINDOW_RESIZABLE, false).GetBool(),
            GetParameter(parameters, EP_HIGH_DPI, true).GetBool(),
            GetParameter(parameters, EP_VSYNC, false).GetBool(),
            GetParameter(parameters, EP_TRIPLE_BUFFER, false).GetBool(),
            GetParameter(parameters, EP_MULTI_SAMPLE, 1).GetInt(),
            GetParameter(parameters, EP_MONITOR, 0).GetInt(),
            GetParameter(parameters, EP_REFRESH_RATE, 0).GetInt()
        ))
            return false;

        graphics->SetShaderCacheDir(GetParameter(parameters, EP_SHADER_CACHE_DIR, fileSystem->GetAppPreferencesDir("urho3d", "shadercache")).GetString());

        if (HasParameter(parameters, EP_DUMP_SHADERS))
            graphics->BeginDumpShaders(GetParameter(parameters, EP_DUMP_SHADERS, String::EMPTY).GetString());
        if (HasParameter(parameters, EP_RENDER_PATH))
            renderer->SetDefaultRenderPath(cache->GetResource<XMLFile>(GetParameter(parameters, EP_RENDER_PATH).GetString()));

        renderer->SetDrawShadows(GetParameter(parameters, EP_SHADOWS, true).GetBool());
        if (renderer->GetDrawShadows() && GetParameter(parameters, EP_LOW_QUALITY_SHADOWS, false).GetBool())
            renderer->SetShadowQuality(SHADOWQUALITY_SIMPLE_16BIT);
        renderer->SetMaterialQuality(GetParameter(parameters, EP_MATERIAL_QUALITY, QUALITY_HIGH).GetInt());
        renderer->SetTextureQuality(GetParameter(parameters, EP_TEXTURE_QUALITY, QUALITY_HIGH).GetInt());
        renderer->SetTextureFilterMode((TextureFilterMode)GetParameter(parameters, EP_TEXTURE_FILTER_MODE, FILTER_TRILINEAR).GetInt());
        renderer->SetTextureAnisotropy(GetParameter(parameters, EP_TEXTURE_ANISOTROPY, 4).GetInt());

        if (GetParameter(parameters, EP_SOUND, true).GetBool())
        {
            GetSubsystem<Audio>()->SetMode(
                GetParameter(parameters, EP_SOUND_BUFFER, 100).GetInt(),
                GetParameter(parameters, EP_SOUND_MIX_RATE, 44100).GetInt(),
                GetParameter(parameters, EP_SOUND_STEREO, true).GetBool(),
                GetParameter(parameters, EP_SOUND_INTERPOLATION, true).GetBool()
            );
        }
    }

    // Init FPU state of main thread
    InitFPU();

    // Initialize input
    if (HasParameter(parameters, EP_TOUCH_EMULATION))
        GetSubsystem<Input>()->SetTouchEmulation(GetParameter(parameters, EP_TOUCH_EMULATION).GetBool());

    // Initialize network
#ifdef URHO3D_NETWORK
    if (HasParameter(parameters, EP_PACKAGE_CACHE_DIR))
        GetSubsystem<Network>()->SetPackageCacheDir(GetParameter(parameters, EP_PACKAGE_CACHE_DIR).GetString());
#endif

#ifdef URHO3D_TESTING
    if (HasParameter(parameters, EP_TIME_OUT))
        timeOut_ = GetParameter(parameters, EP_TIME_OUT, 0).GetInt() * 1000000LL;
#endif
    if (!headless_)
    {
#ifdef URHO3D_SYSTEMUI
        context_->RegisterSubsystem(new SystemUI(context_));
#endif
    }
    frameTimer_.Reset();

    URHO3D_LOGINFO("Initialized engine");
    initialized_ = true;
    SendEvent(E_ENGINEINITIALIZED);
    return true;
}

bool Engine::InitializeResourceCache(const VariantMap& parameters, bool removeOld /*= true*/)
{
    auto* cache = GetSubsystem<ResourceCache>();
    auto* fileSystem = GetSubsystem<FileSystem>();

    // Remove all resource paths and packages
    if (removeOld)
    {
        Vector<String> resourceDirs = cache->GetResourceDirs();
        Vector<SharedPtr<PackageFile> > packageFiles = cache->GetPackageFiles();
        for (unsigned i = 0; i < resourceDirs.Size(); ++i)
            cache->RemoveResourceDir(resourceDirs[i]);
        for (unsigned i = 0; i < packageFiles.Size(); ++i)
            cache->RemovePackageFile(packageFiles[i]);
    }

    // Add resource paths
    Vector<String> resourcePrefixPaths = GetParameter(parameters, EP_RESOURCE_PREFIX_PATHS, String::EMPTY).GetString().Split(';', true);
    for (unsigned i = 0; i < resourcePrefixPaths.Size(); ++i)
        resourcePrefixPaths[i] = AddTrailingSlash(
            IsAbsolutePath(resourcePrefixPaths[i]) ? resourcePrefixPaths[i] : fileSystem->GetProgramDir() + resourcePrefixPaths[i]);
    Vector<String> resourcePaths = GetParameter(parameters, EP_RESOURCE_PATHS, "Data;CoreData").GetString().Split(';');
    Vector<String> resourcePackages = GetParameter(parameters, EP_RESOURCE_PACKAGES).GetString().Split(';');
    Vector<String> autoLoadPaths = GetParameter(parameters, EP_AUTOLOAD_PATHS, "Autoload").GetString().Split(';');

    for (unsigned i = 0; i < resourcePaths.Size(); ++i)
    {
        // If path is not absolute, prefer to add it as a package if possible
        if (!IsAbsolutePath(resourcePaths[i]))
        {
            unsigned j = 0;
            for (; j < resourcePrefixPaths.Size(); ++j)
            {
                String packageName = resourcePrefixPaths[j] + resourcePaths[i] + ".pak";
                if (fileSystem->FileExists(packageName))
                {
                    if (cache->AddPackageFile(packageName))
                        break;
                    else
                        return false;   // The root cause of the error should have already been logged
                }
                String pathName = resourcePrefixPaths[j] + resourcePaths[i];
                if (fileSystem->DirExists(pathName))
                {
                    if (cache->AddResourceDir(pathName))
                        break;
                    else
                        return false;
                }
            }
            if (j == resourcePrefixPaths.Size() && !headless_)
            {
                URHO3D_LOGERRORF(
                    "Failed to add resource path '%s', check the documentation on how to set the 'resource prefix path'",
                    resourcePaths[i].CString());
                return false;
            }
        }
        else
        {
            String pathName = resourcePaths[i];
            if (fileSystem->DirExists(pathName))
                if (!cache->AddResourceDir(pathName))
                    return false;
        }
    }

    // Then add specified packages
    for (unsigned i = 0; i < resourcePackages.Size(); ++i)
    {
        unsigned j = 0;
        for (; j < resourcePrefixPaths.Size(); ++j)
        {
            String packageName = resourcePrefixPaths[j] + resourcePackages[i];
            if (fileSystem->FileExists(packageName))
            {
                if (cache->AddPackageFile(packageName))
                    break;
                else
                    return false;
            }
        }
        if (j == resourcePrefixPaths.Size() && !headless_)
        {
            URHO3D_LOGERRORF(
                "Failed to add resource package '%s', check the documentation on how to set the 'resource prefix path'",
                resourcePackages[i].CString());
            return false;
        }
    }

    // Add auto load folders. Prioritize these (if exist) before the default folders
    for (unsigned i = 0; i < autoLoadPaths.Size(); ++i)
    {
        bool autoLoadPathExist = false;

        for (unsigned j = 0; j < resourcePrefixPaths.Size(); ++j)
        {
            String autoLoadPath(autoLoadPaths[i]);
            if (!IsAbsolutePath(autoLoadPath))
                autoLoadPath = resourcePrefixPaths[j] + autoLoadPath;

            if (fileSystem->DirExists(autoLoadPath))
            {
                autoLoadPathExist = true;

                // Add all the subdirs (non-recursive) as resource directory
                Vector<String> subdirs;
                fileSystem->ScanDir(subdirs, autoLoadPath, "*", SCAN_DIRS, false);
                for (unsigned y = 0; y < subdirs.Size(); ++y)
                {
                    String dir = subdirs[y];
                    if (dir.StartsWith("."))
                        continue;

                    String autoResourceDir = AddTrailingSlash(autoLoadPath) + dir;
                    if (!cache->AddResourceDir(autoResourceDir, 0))
                        return false;
                }

                // Add all the found package files (non-recursive)
                Vector<String> paks;
                fileSystem->ScanDir(paks, autoLoadPath, "*.pak", SCAN_FILES, false);
                for (unsigned y = 0; y < paks.Size(); ++y)
                {
                    String pak = paks[y];
                    if (pak.StartsWith("."))
                        continue;

                    String autoPackageName = autoLoadPath + "/" + pak;
                    if (!cache->AddPackageFile(autoPackageName, 0))
                        return false;
                }
            }
        }

        // The following debug message is confusing when user is not aware of the autoload feature
        // Especially because the autoload feature is enabled by default without user intervention
        // The following extra conditional check below is to suppress unnecessary debug log entry under such default situation
        // The cleaner approach is to not enable the autoload by default, i.e. do not use 'Autoload' as default value for 'AutoloadPaths' engine parameter
        // However, doing so will break the existing applications that rely on this
        if (!autoLoadPathExist && (autoLoadPaths.Size() > 1 || autoLoadPaths[0] != "Autoload"))
            URHO3D_LOGDEBUGF(
                "Skipped autoload path '%s' as it does not exist, check the documentation on how to set the 'resource prefix path'",
                autoLoadPaths[i].CString());
    }

    return true;
}

void Engine::RunFrame()
{
    URHO3D_PROFILE(RunFrame);
    assert(initialized_);

    // If not headless, and the graphics subsystem no longer has a window open, assume we should exit
    if (!headless_ && !GetSubsystem<Graphics>()->IsInitialized())
        exiting_ = true;

    if (exiting_)
        return;

    // Note: there is a minimal performance cost to looking up subsystems (uses a hashmap); if they would be looked up several
    // times per frame it would be better to cache the pointers
    auto* time = GetSubsystem<Time>();
    auto* input = GetSubsystem<Input>();
    auto* audio = GetSubsystem<Audio>();

    URHO3D_PROFILE(DoFrame);
    time->BeginFrame(timeStep_);

    // If pause when minimized -mode is in use, stop updates and audio as necessary
    if (pauseMinimized_ && input->IsMinimized())
    {
        if (audio->IsPlaying())
        {
            audio->Stop();
            audioPaused_ = true;
        }
    }
    else
    {
        // Only unpause when it was paused by the engine
        if (audioPaused_)
        {
            audio->Play();
            audioPaused_ = false;
        }

        Update();
    }

    Render();
    URHO3D_PROFILE_END();
    ApplyFrameLimit();

    time->EndFrame();
}

Console* Engine::CreateConsole()
{
    if (headless_ || !initialized_)
        return nullptr;

#ifdef URHO3D_SYSTEMUI
    // Return existing console if possible
    auto* console = GetSubsystem<Console>();
    if (!console)
    {
        console = new Console(context_);
        context_->RegisterSubsystem(console);
    }

    return console;
#else
    return nullptr;
#endif
}

DebugHud* Engine::CreateDebugHud()
{
    if (headless_ || !initialized_)
        return nullptr;

#ifdef URHO3D_SYSTEMUI
    // Return existing debug HUD if possible
    auto* debugHud = GetSubsystem<DebugHud>();
    if (!debugHud)
    {
        debugHud = new DebugHud(context_);
        context_->RegisterSubsystem(debugHud);
    }

    return debugHud;
#else
    return nullptr;
#endif
}

void Engine::SetTimeStepSmoothing(int frames)
{
    timeStepSmoothing_ = (unsigned)Clamp(frames, 1, 20);
}

void Engine::SetMinFps(int fps)
{
    minFps_ = (unsigned)Max(fps, 0);
}

void Engine::SetMaxFps(int fps)
{
    maxFps_ = (unsigned)Max(fps, 0);
}

void Engine::SetMaxInactiveFps(int fps)
{
    maxInactiveFps_ = (unsigned)Max(fps, 0);
}

void Engine::SetPauseMinimized(bool enable)
{
    pauseMinimized_ = enable;
}

void Engine::SetAutoExit(bool enable)
{
    // On mobile platforms exit is mandatory if requested by the platform itself and should not be attempted to be disabled
#if defined(__ANDROID__) || defined(IOS) || defined(TVOS)
    enable = true;
#endif
    autoExit_ = enable;
}

void Engine::SetNextTimeStep(float seconds)
{
    timeStep_ = Max(seconds, 0.0f);
}

void Engine::Exit()
{
#if defined(IOS) || defined(TVOS)
    // On iOS/tvOS it's not legal for the application to exit on its own, instead it will be minimized with the home key
#else
    DoExit();
#endif
}

void Engine::DumpProfiler()
{
#ifdef URHO3D_LOGGING
    if (!Thread::IsMainThread())
        return;

    // TODO: Put something here or remove API
#endif
}

void Engine::DumpResources(bool dumpFileName)
{
#ifdef URHO3D_LOGGING
    if (!Thread::IsMainThread())
        return;

    auto* cache = GetSubsystem<ResourceCache>();
    const HashMap<StringHash, ResourceGroup>& resourceGroups = cache->GetAllResources();
    if (dumpFileName)
    {
        URHO3D_LOGRAW("Used resources:\n");
        for (HashMap<StringHash, ResourceGroup>::ConstIterator i = resourceGroups.Begin(); i != resourceGroups.End(); ++i)
        {
            const HashMap<StringHash, SharedPtr<Resource> >& resources = i->second_.resources_;
            if (dumpFileName)
            {
                for (HashMap<StringHash, SharedPtr<Resource> >::ConstIterator j = resources.Begin(); j != resources.End(); ++j)
                    URHO3D_LOGRAW(j->second_->GetName() + "\n");
            }
        }
    }
    else
        URHO3D_LOGRAW(cache->PrintMemoryUsage() + "\n");
#endif
}

void Engine::DumpMemory()
{
#ifdef URHO3D_LOGGING
#if defined(_MSC_VER) && defined(_DEBUG)
    _CrtMemState state;
    _CrtMemCheckpoint(&state);
    _CrtMemBlockHeader* block = state.pBlockHeader;
    unsigned total = 0;
    unsigned blocks = 0;

    for (;;)
    {
        if (block && block->pBlockHeaderNext)
            block = block->pBlockHeaderNext;
        else
            break;
    }

    while (block)
    {
        if (block->nBlockUse > 0)
        {
            if (block->szFileName)
                URHO3D_LOGRAW("Block " + String((int)block->lRequest) + ": " + String(block->nDataSize) + " bytes, file " + String(block->szFileName) + " line " + String(block->nLine) + "\n");
            else
                URHO3D_LOGRAW("Block " + String((int)block->lRequest) + ": " + String(block->nDataSize) + " bytes\n");

            total += block->nDataSize;
            ++blocks;
        }
        block = block->pBlockHeaderPrev;
    }

    URHO3D_LOGRAW("Total allocated memory " + String(total) + " bytes in " + String(blocks) + " blocks\n\n");
#else
    URHO3D_LOGRAW("DumpMemory() supported on MSVC debug mode only\n\n");
#endif
#endif
}

void Engine::Update()
{
    URHO3D_PROFILE(Update);

    // Logic update event
    using namespace Update;

    VariantMap& eventData = GetEventDataMap();
    eventData[P_TIMESTEP] = timeStep_;
    SendEvent(E_UPDATE, eventData);

    // Logic post-update event
    SendEvent(E_POSTUPDATE, eventData);

    // Rendering update event
    SendEvent(E_RENDERUPDATE, eventData);

    // Post-render update event
    SendEvent(E_POSTRENDERUPDATE, eventData);
}

void Engine::Render()
{
    if (headless_)
        return;

    URHO3D_PROFILE(Render);

    // If device is lost, BeginFrame will fail and we skip rendering
    auto* graphics = GetSubsystem<Graphics>();
    if (!graphics->BeginFrame())
        return;

    GetSubsystem<Renderer>()->Render();
    GetSubsystem<UI>()->Render();
    graphics->EndFrame();
}

void Engine::ApplyFrameLimit()
{
    if (!initialized_)
        return;

    unsigned maxFps = maxFps_;
    auto* input = GetSubsystem<Input>();
    if (input && !input->HasFocus())
        maxFps = Min(maxInactiveFps_, maxFps);

    long long elapsed = 0;

#ifndef __EMSCRIPTEN__
    // Perform waiting loop if maximum FPS set
#if !defined(IOS) && !defined(TVOS)
    if (maxFps)
#else
    // If on iOS/tvOS and target framerate is 60 or above, just let the animation callback handle frame timing
    // instead of waiting ourselves
    if (maxFps < 60)
#endif
    {
        URHO3D_PROFILE(ApplyFrameLimit);

        long long targetMax = 1000000LL / maxFps;

        for (;;)
        {
            elapsed = frameTimer_.GetUSec(false);
            if (elapsed >= targetMax)
                break;

            // Sleep if 1 ms or more off the frame limiting goal
            if (targetMax - elapsed >= 1000LL)
            {
                auto sleepTime = (unsigned)((targetMax - elapsed) / 1000LL);
                Time::Sleep(sleepTime);
            }
        }
    }
#endif

    elapsed = frameTimer_.GetUSec(true);
#ifdef URHO3D_TESTING
    if (timeOut_ > 0)
    {
        timeOut_ -= elapsed;
        if (timeOut_ <= 0)
            Exit();
    }
#endif

    // If FPS lower than minimum, clamp elapsed time
    if (minFps_)
    {
        long long targetMin = 1000000LL / minFps_;
        if (elapsed > targetMin)
            elapsed = targetMin;
    }

    // Perform timestep smoothing
    timeStep_ = 0.0f;
    lastTimeSteps_.Push(elapsed / 1000000.0f);
    if (lastTimeSteps_.Size() > timeStepSmoothing_)
    {
        // If the smoothing configuration was changed, ensure correct amount of samples
        lastTimeSteps_.Erase(0, lastTimeSteps_.Size() - timeStepSmoothing_);
        for (unsigned i = 0; i < lastTimeSteps_.Size(); ++i)
            timeStep_ += lastTimeSteps_[i];
        timeStep_ /= lastTimeSteps_.Size();
    }
    else
        timeStep_ = lastTimeSteps_.Back();
}

VariantMap Engine::ParseParameters(const Vector<String>& arguments)
{
    VariantMap ret;

    // Pre-initialize the parameters with environment variable values when they are set
    if (const char* paths = getenv("URHO3D_PREFIX_PATH"))
        ret[EP_RESOURCE_PREFIX_PATHS] = paths;

    for (unsigned i = 0; i < arguments.Size(); ++i)
    {
        if (arguments[i].Length() > 1 && arguments[i][0] == '-')
        {
            String argument = arguments[i].Substring(1).ToLower();
            String value = i + 1 < arguments.Size() ? arguments[i + 1] : String::EMPTY;

            if (argument == "headless")
                ret[EP_HEADLESS] = true;
            else if (argument == "nolimit")
                ret[EP_FRAME_LIMITER] = false;
            else if (argument == "flushgpu")
                ret[EP_FLUSH_GPU] = true;
            else if (argument == "gl2")
                ret[EP_FORCE_GL2] = true;
            else if (argument == "landscape")
                ret[EP_ORIENTATIONS] = "LandscapeLeft LandscapeRight " + ret[EP_ORIENTATIONS].GetString();
            else if (argument == "portrait")
                ret[EP_ORIENTATIONS] = "Portrait PortraitUpsideDown " + ret[EP_ORIENTATIONS].GetString();
            else if (argument == "nosound")
                ret[EP_SOUND] = false;
            else if (argument == "noip")
                ret[EP_SOUND_INTERPOLATION] = false;
            else if (argument == "mono")
                ret[EP_SOUND_STEREO] = false;
            else if (argument == "prepass")
                ret[EP_RENDER_PATH] = "RenderPaths/Prepass.xml";
            else if (argument == "deferred")
                ret[EP_RENDER_PATH] = "RenderPaths/Deferred.xml";
            else if (argument == "renderpath" && !value.Empty())
            {
                ret[EP_RENDER_PATH] = value;
                ++i;
            }
            else if (argument == "noshadows")
                ret[EP_SHADOWS] = false;
            else if (argument == "lqshadows")
                ret[EP_LOW_QUALITY_SHADOWS] = true;
            else if (argument == "nothreads")
                ret[EP_WORKER_THREADS] = false;
            else if (argument == "v")
                ret[EP_VSYNC] = true;
            else if (argument == "t")
                ret[EP_TRIPLE_BUFFER] = true;
            else if (argument == "w")
                ret[EP_FULL_SCREEN] = false;
            else if (argument == "borderless")
                ret[EP_BORDERLESS] = true;
            else if (argument == "lowdpi")
                ret[EP_HIGH_DPI] = false;
            else if (argument == "s")
                ret[EP_WINDOW_RESIZABLE] = true;
            else if (argument == "hd")
                ret[EP_HIGH_DPI] = true;
            else if (argument == "q")
                ret[EP_LOG_QUIET] = true;
            else if (argument == "log" && !value.Empty())
            {
                unsigned logLevel = GetStringListIndex(value.CString(), logLevelPrefixes, M_MAX_UNSIGNED);
                if (logLevel != M_MAX_UNSIGNED)
                {
                    ret[EP_LOG_LEVEL] = logLevel;
                    ++i;
                }
            }
            else if (argument == "x" && !value.Empty())
            {
                ret[EP_WINDOW_WIDTH] = ToInt(value);
                ++i;
            }
            else if (argument == "y" && !value.Empty())
            {
                ret[EP_WINDOW_HEIGHT] = ToInt(value);
                ++i;
            }
            else if (argument == "monitor" && !value.Empty()) {
                ret[EP_MONITOR] = ToInt(value);
                ++i;
            }
            else if (argument == "hz" && !value.Empty()) {
                ret[EP_REFRESH_RATE] = ToInt(value);
                ++i;
            }
            else if (argument == "m" && !value.Empty())
            {
                ret[EP_MULTI_SAMPLE] = ToInt(value);
                ++i;
            }
            else if (argument == "b" && !value.Empty())
            {
                ret[EP_SOUND_BUFFER] = ToInt(value);
                ++i;
            }
            else if (argument == "r" && !value.Empty())
            {
                ret[EP_SOUND_MIX_RATE] = ToInt(value);
                ++i;
            }
            else if (argument == "pp" && !value.Empty())
            {
                ret[EP_RESOURCE_PREFIX_PATHS] = value;
                ++i;
            }
            else if (argument == "p" && !value.Empty())
            {
                ret[EP_RESOURCE_PATHS] = value;
                ++i;
            }
            else if (argument == "pf" && !value.Empty())
            {
                ret[EP_RESOURCE_PACKAGES] = value;
                ++i;
            }
            else if (argument == "ap" && !value.Empty())
            {
                ret[EP_AUTOLOAD_PATHS] = value;
                ++i;
            }
            else if (argument == "ds" && !value.Empty())
            {
                ret[EP_DUMP_SHADERS] = value;
                ++i;
            }
            else if (argument == "mq" && !value.Empty())
            {
                ret[EP_MATERIAL_QUALITY] = ToInt(value);
                ++i;
            }
            else if (argument == "tq" && !value.Empty())
            {
                ret[EP_TEXTURE_QUALITY] = ToInt(value);
                ++i;
            }
            else if (argument == "tf" && !value.Empty())
            {
                ret[EP_TEXTURE_FILTER_MODE] = ToInt(value);
                ++i;
            }
            else if (argument == "af" && !value.Empty())
            {
                ret[EP_TEXTURE_FILTER_MODE] = FILTER_ANISOTROPIC;
                ret[EP_TEXTURE_ANISOTROPY] = ToInt(value);
                ++i;
            }
            else if (argument == "touch")
                ret[EP_TOUCH_EMULATION] = true;
#ifdef URHO3D_TESTING
            else if (argument == "timeout" && !value.Empty())
            {
                ret[EP_TIME_OUT] = ToInt(value);
                ++i;
            }
#endif
#ifdef URHO3D_PROFILE
            else if (argument == "pr")
                ret[EP_PROFILER_LISTEN] = true;
            else if (argument == "prp" && !value.Empty())
            {
                ret[EP_PROFILER_PORT] = ToInt(value);
                ++i;
            }
            else if (argument == "prnoev")
                ret[EP_EVENT_PROFILER] = false;
#endif
#ifdef URHO3D_BGFX
            else if (argument == "graphicsapi" && !value.Empty())
            {
                ret[EP_GRAPHICS_API] = value;
                ++i;
            }
#endif
        }
    }

    return ret;
}

bool Engine::HasParameter(const VariantMap& parameters, const String& parameter)
{
    StringHash nameHash(parameter);
    return parameters.Find(nameHash) != parameters.End();
}

const Variant& Engine::GetParameter(const VariantMap& parameters, const String& parameter, const Variant& defaultValue)
{
    StringHash nameHash(parameter);
    VariantMap::ConstIterator i = parameters.Find(nameHash);
    return i != parameters.End() ? i->second_ : defaultValue;
}

void Engine::HandleExitRequested(StringHash eventType, VariantMap& eventData)
{
    if (autoExit_)
    {
        // Do not call Exit() here, as it contains mobile platform -specific tests to not exit.
        // If we do receive an exit request from the system on those platforms, we must comply
        DoExit();
    }
}

void Engine::DoExit()
{
    auto* graphics = GetSubsystem<Graphics>();
    if (graphics)
        graphics->Close();

    exiting_ = true;
#if defined(__EMSCRIPTEN__) && defined(URHO3D_TESTING)
    emscripten_force_exit(EXIT_SUCCESS);    // Some how this is required to signal emrun to stop
#endif
}

}
=======
//
// Copyright (c) 2008-2019 the Urho3D project.
//
// Permission is hereby granted, free of charge, to any person obtaining a copy
// of this software and associated documentation files (the "Software"), to deal
// in the Software without restriction, including without limitation the rights
// to use, copy, modify, merge, publish, distribute, sublicense, and/or sell
// copies of the Software, and to permit persons to whom the Software is
// furnished to do so, subject to the following conditions:
//
// The above copyright notice and this permission notice shall be included in
// all copies or substantial portions of the Software.
//
// THE SOFTWARE IS PROVIDED "AS IS", WITHOUT WARRANTY OF ANY KIND, EXPRESS OR
// IMPLIED, INCLUDING BUT NOT LIMITED TO THE WARRANTIES OF MERCHANTABILITY,
// FITNESS FOR A PARTICULAR PURPOSE AND NONINFRINGEMENT. IN NO EVENT SHALL THE
// AUTHORS OR COPYRIGHT HOLDERS BE LIABLE FOR ANY CLAIM, DAMAGES OR OTHER
// LIABILITY, WHETHER IN AN ACTION OF CONTRACT, TORT OR OTHERWISE, ARISING FROM,
// OUT OF OR IN CONNECTION WITH THE SOFTWARE OR THE USE OR OTHER DEALINGS IN
// THE SOFTWARE.
//

#include "../Precompiled.h"

#include "../Audio/Audio.h"
#include "../Core/Context.h"
#include "../Core/CoreEvents.h"
#include "../Core/Profiler.h"
#include "../Core/ProcessUtils.h"
#include "../Core/Thread.h"
#include "../Core/WorkQueue.h"
#ifdef URHO3D_SYSTEMUI
#include "../SystemUI/SystemUI.h"
#include "../SystemUI/Console.h"
#include "../SystemUI/DebugHud.h"
#endif
#include "../Engine/Engine.h"
#include "../Engine/EngineDefs.h"
#include "../Graphics/Graphics.h"
#include "../Graphics/Renderer.h"
#include "../Input/Input.h"
#include "../IO/FileSystem.h"
#include "../IO/Log.h"
#include "../IO/PackageFile.h"
#ifdef URHO3D_IK
#include "../IK/IK.h"
#endif
#ifdef URHO3D_NAVIGATION
#include "../Navigation/NavigationMesh.h"
#endif
#ifdef URHO3D_NETWORK
#include "../Network/Network.h"
#endif
#ifdef URHO3D_PHYSICS
#include "../Physics/PhysicsWorld.h"
#include "../Physics/RaycastVehicle.h"
#endif
#include "../Resource/ResourceCache.h"
#include "../Resource/Localization.h"
#include "../Scene/Scene.h"
#include "../Scene/SceneEvents.h"
#include "../UI/UI.h"
#ifdef URHO3D_URHO2D
#include "../Urho2D/Urho2D.h"
#endif
#if URHO3D_TASKS
#include "../Core/Tasks.h"
#endif
#include "../Engine/EngineEvents.h"

#if defined(__EMSCRIPTEN__) && defined(URHO3D_TESTING)
#include <emscripten/emscripten.h>
#endif

#include <Urho3D/Core/CommandLine.h>

#include "../DebugNew.h"


#if defined(_MSC_VER) && defined(_DEBUG)
// From dbgint.h
#define nNoMansLandSize 4

typedef struct _CrtMemBlockHeader
{
    struct _CrtMemBlockHeader* pBlockHeaderNext;
    struct _CrtMemBlockHeader* pBlockHeaderPrev;
    char* szFileName;
    int nLine;
    size_t nDataSize;
    int nBlockUse;
    long lRequest;
    unsigned char gap[nNoMansLandSize];
} _CrtMemBlockHeader;
#endif

namespace Urho3D
{

extern const char* logLevelPrefixes[];

Engine::Engine(Context* context) :
    Object(context),
    timeStep_(0.0f),
    timeStepSmoothing_(2),
    minFps_(10),
#if defined(IOS) || defined(TVOS) || defined(__ANDROID__) || defined(__arm__) || defined(__aarch64__)
    maxFps_(60),
    maxInactiveFps_(10),
    pauseMinimized_(true),
#else
    maxFps_(200),
    maxInactiveFps_(60),
    pauseMinimized_(false),
#endif
#ifdef URHO3D_TESTING
    timeOut_(0),
#endif
    autoExit_(true),
    initialized_(false),
    exiting_(false),
    headless_(false),
    audioPaused_(false)
{
    // Register self as a subsystem
    context_->RegisterSubsystem(this);

    // Create subsystems which do not depend on engine initialization or startup parameters
    context_->RegisterSubsystem(new Time(context_));
    context_->RegisterSubsystem(new WorkQueue(context_));
    context_->RegisterSubsystem(new FileSystem(context_));
#ifdef URHO3D_LOGGING
    context_->RegisterSubsystem(new Log(context_));
#endif
    context_->RegisterSubsystem(new ResourceCache(context_));
    context_->RegisterSubsystem(new Localization(context_));
#ifdef URHO3D_NETWORK
    context_->RegisterSubsystem(new Network(context_));
#endif
    // Register UI library object factories before creation of subsystem. This is not done inside subsystem because
    // there may exist multiple instances of UI.
    RegisterUILibrary(context_);
    context_->RegisterSubsystem(new UI(context_));
#if URHO3D_TASKS
    context_->RegisterSubsystem(new Tasks(context_));
#endif

    // Register object factories for libraries which are not automatically registered along with subsystem creation
    RegisterSceneLibrary(context_);

#ifdef URHO3D_IK
    RegisterIKLibrary(context_);
#endif

#ifdef URHO3D_PHYSICS
    RegisterPhysicsLibrary(context_);
#endif

#ifdef URHO3D_NAVIGATION
    RegisterNavigationLibrary(context_);
#endif

    SubscribeToEvent(E_EXITREQUESTED, URHO3D_HANDLER(Engine, HandleExitRequested));
}

Engine::~Engine() = default;

bool Engine::Initialize(const VariantMap& parameters)
{
    if (initialized_)
        return true;

    URHO3D_PROFILE("InitEngine");

    // Start logging
    auto* log = GetSubsystem<Log>();
    if (log)
    {
        if (HasParameter(parameters, EP_LOG_LEVEL))
            log->SetLevel(static_cast<LogLevel>(GetParameter(parameters, EP_LOG_LEVEL).GetInt()));
        log->SetQuiet(GetParameter(parameters, EP_LOG_QUIET, false).GetBool());
        log->Open(GetParameter(parameters, EP_LOG_NAME, "Urho3D.log").GetString());
    }

    // Set headless mode
    headless_ = GetParameter(parameters, EP_HEADLESS, false).GetBool();

    // Register the rest of the subsystems
    context_->RegisterSubsystem(new Input(context_));
    context_->RegisterSubsystem(new Audio(context_));
    if (!headless_)
    {
        context_->RegisterSubsystem(new Graphics(context_));
        context_->RegisterSubsystem(new Renderer(context_));
        context_->graphics_ = context_->GetSubsystem<Graphics>();
        context_->renderer_ = context_->GetSubsystem<Renderer>();
    }
    else
    {
        // Register graphics library objects explicitly in headless mode to allow them to work without using actual GPU resources
        RegisterGraphicsLibrary(context_);
    }

#ifdef URHO3D_URHO2D
    // 2D graphics library is dependent on 3D graphics library
    RegisterUrho2DLibrary(context_);
#endif

    // Set maximally accurate low res timer
    GetSubsystem<Time>()->SetTimerPeriod(1);

    // Configure max FPS
    if (GetParameter(parameters, EP_FRAME_LIMITER, true) == false)
        SetMaxFps(0);

    // Set amount of worker threads according to the available physical CPU cores. Using also hyperthreaded cores results in
    // unpredictable extra synchronization overhead. Also reserve one core for the main thread
#ifdef URHO3D_THREADING
    unsigned numThreads = GetParameter(parameters, EP_WORKER_THREADS, true).GetBool() ? GetNumPhysicalCPUs() - 1 : 0;
    if (numThreads)
    {
        GetSubsystem<WorkQueue>()->CreateThreads(numThreads);

        URHO3D_LOGINFOF("Created %u worker thread%s", numThreads, numThreads > 1 ? "s" : "");
    }
#endif

    // Add resource paths
    if (!InitializeResourceCache(parameters, false))
        return false;

    auto* cache = GetSubsystem<ResourceCache>();
    auto* fileSystem = GetSubsystem<FileSystem>();

    // Initialize graphics & audio output
    if (!headless_)
    {
        auto* graphics = GetSubsystem<Graphics>();
        auto* renderer = GetSubsystem<Renderer>();

        if (HasParameter(parameters, EP_EXTERNAL_WINDOW))
            graphics->SetExternalWindow(GetParameter(parameters, EP_EXTERNAL_WINDOW).GetVoidPtr());
        graphics->SetWindowTitle(GetParameter(parameters, EP_WINDOW_TITLE, "Urho3D").GetString());
        graphics->SetWindowIcon(cache->GetResource<Image>(GetParameter(parameters, EP_WINDOW_ICON, String::EMPTY).GetString()));
        graphics->SetFlushGPU(GetParameter(parameters, EP_FLUSH_GPU, false).GetBool());
        graphics->SetOrientations(GetParameter(parameters, EP_ORIENTATIONS, "LandscapeLeft LandscapeRight").GetString());

        if (HasParameter(parameters, EP_WINDOW_POSITION_X) && HasParameter(parameters, EP_WINDOW_POSITION_Y))
            graphics->SetWindowPosition(GetParameter(parameters, EP_WINDOW_POSITION_X).GetInt(),
                GetParameter(parameters, EP_WINDOW_POSITION_Y).GetInt());

#ifdef URHO3D_OPENGL
        if (HasParameter(parameters, EP_FORCE_GL2))
            graphics->SetForceGL2(GetParameter(parameters, EP_FORCE_GL2).GetBool());
#endif

        if (!graphics->SetMode(
            GetParameter(parameters, EP_WINDOW_WIDTH, 0).GetInt(),
            GetParameter(parameters, EP_WINDOW_HEIGHT, 0).GetInt(),
            GetParameter(parameters, EP_FULL_SCREEN, true).GetBool(),
            GetParameter(parameters, EP_BORDERLESS, false).GetBool(),
            GetParameter(parameters, EP_WINDOW_RESIZABLE, false).GetBool(),
            GetParameter(parameters, EP_HIGH_DPI, true).GetBool(),
            GetParameter(parameters, EP_VSYNC, false).GetBool(),
            GetParameter(parameters, EP_TRIPLE_BUFFER, false).GetBool(),
            GetParameter(parameters, EP_MULTI_SAMPLE, 1).GetInt(),
            GetParameter(parameters, EP_MONITOR, 0).GetInt(),
            GetParameter(parameters, EP_REFRESH_RATE, 0).GetInt()
        ))
            return false;

        graphics->SetShaderCacheDir(GetParameter(parameters, EP_SHADER_CACHE_DIR, fileSystem->GetAppPreferencesDir(
            GetParameter(parameters, EP_ORGANIZATION_NAME, "urho3d").GetString(), "shadercache")).GetString());

        if (HasParameter(parameters, EP_DUMP_SHADERS))
            graphics->BeginDumpShaders(GetParameter(parameters, EP_DUMP_SHADERS, String::EMPTY).GetString());
        if (HasParameter(parameters, EP_RENDER_PATH))
            renderer->SetDefaultRenderPath(cache->GetResource<XMLFile>(GetParameter(parameters, EP_RENDER_PATH).GetString()));

        renderer->SetDrawShadows(GetParameter(parameters, EP_SHADOWS, true).GetBool());
        if (renderer->GetDrawShadows() && GetParameter(parameters, EP_LOW_QUALITY_SHADOWS, false).GetBool())
            renderer->SetShadowQuality(SHADOWQUALITY_SIMPLE_16BIT);
        renderer->SetMaterialQuality((MaterialQuality)GetParameter(parameters, EP_MATERIAL_QUALITY, QUALITY_HIGH).GetInt());
        renderer->SetTextureQuality((MaterialQuality)GetParameter(parameters, EP_TEXTURE_QUALITY, QUALITY_HIGH).GetInt());
        renderer->SetTextureFilterMode((TextureFilterMode)GetParameter(parameters, EP_TEXTURE_FILTER_MODE, FILTER_TRILINEAR).GetInt());
        renderer->SetTextureAnisotropy(GetParameter(parameters, EP_TEXTURE_ANISOTROPY, 4).GetInt());

        if (GetParameter(parameters, EP_SOUND, true).GetBool())
        {
            GetSubsystem<Audio>()->SetMode(
                GetParameter(parameters, EP_SOUND_BUFFER, 100).GetInt(),
                GetParameter(parameters, EP_SOUND_MIX_RATE, 44100).GetInt(),
                GetParameter(parameters, EP_SOUND_STEREO, true).GetBool(),
                GetParameter(parameters, EP_SOUND_INTERPOLATION, true).GetBool()
            );
        }
    }

    // Init FPU state of main thread
    InitFPU();

    // Initialize input
    if (HasParameter(parameters, EP_TOUCH_EMULATION))
        GetSubsystem<Input>()->SetTouchEmulation(GetParameter(parameters, EP_TOUCH_EMULATION).GetBool());

    // Initialize network
#ifdef URHO3D_NETWORK
    if (HasParameter(parameters, EP_PACKAGE_CACHE_DIR))
        GetSubsystem<Network>()->SetPackageCacheDir(GetParameter(parameters, EP_PACKAGE_CACHE_DIR).GetString());
#endif

#ifdef URHO3D_TESTING
    if (HasParameter(parameters, EP_TIME_OUT))
        timeOut_ = GetParameter(parameters, EP_TIME_OUT, 0).GetInt() * 1000000LL;
#endif
    if (!headless_)
    {
#ifdef URHO3D_SYSTEMUI
        context_->RegisterSubsystem(new SystemUI(context_));
#endif
    }
    frameTimer_.Reset();

    URHO3D_LOGINFO("Initialized engine");
    initialized_ = true;
    SendEvent(E_ENGINEINITIALIZED);
    return true;
}

bool Engine::InitializeResourceCache(const VariantMap& parameters, bool removeOld /*= true*/)
{
    auto* cache = GetSubsystem<ResourceCache>();
    auto* fileSystem = GetSubsystem<FileSystem>();

    // Remove all resource paths and packages
    if (removeOld)
    {
        Vector<String> resourceDirs = cache->GetResourceDirs();
        Vector<SharedPtr<PackageFile> > packageFiles = cache->GetPackageFiles();
        for (unsigned i = 0; i < resourceDirs.Size(); ++i)
            cache->RemoveResourceDir(resourceDirs[i]);
        for (unsigned i = 0; i < packageFiles.Size(); ++i)
            cache->RemovePackageFile(packageFiles[i]);
    }

    // Add resource paths
    Vector<String> resourcePrefixPaths = GetParameter(parameters, EP_RESOURCE_PREFIX_PATHS, String::EMPTY).GetString().Split(';', true);
    for (unsigned i = 0; i < resourcePrefixPaths.Size(); ++i)
        resourcePrefixPaths[i] = AddTrailingSlash(
            IsAbsolutePath(resourcePrefixPaths[i]) ? resourcePrefixPaths[i] : fileSystem->GetProgramDir() + resourcePrefixPaths[i]);
    Vector<String> resourcePaths = GetParameter(parameters, EP_RESOURCE_PATHS, "Data;CoreData").GetString().Split(';');
    Vector<String> resourcePackages = GetParameter(parameters, EP_RESOURCE_PACKAGES).GetString().Split(';');
    Vector<String> autoLoadPaths = GetParameter(parameters, EP_AUTOLOAD_PATHS, "Autoload").GetString().Split(';');

    for (unsigned i = 0; i < resourcePaths.Size(); ++i)
    {
        // If path is not absolute, prefer to add it as a package if possible
        if (!IsAbsolutePath(resourcePaths[i]))
        {
            unsigned j = 0;
            for (; j < resourcePrefixPaths.Size(); ++j)
            {
                String packageName = resourcePrefixPaths[j] + resourcePaths[i] + ".pak";
                if (fileSystem->FileExists(packageName))
                {
                    if (cache->AddPackageFile(packageName))
                        break;
                    else
                        return false;   // The root cause of the error should have already been logged
                }
                String pathName = resourcePrefixPaths[j] + resourcePaths[i];
                if (fileSystem->DirExists(pathName))
                {
                    if (cache->AddResourceDir(pathName))
                        break;
                    else
                        return false;
                }
            }
            if (j == resourcePrefixPaths.Size() && !headless_)
            {
                URHO3D_LOGERRORF(
                    "Failed to add resource path '%s', check the documentation on how to set the 'resource prefix path'",
                    resourcePaths[i].CString());
                return false;
            }
        }
        else
        {
            String pathName = resourcePaths[i];
            if (fileSystem->DirExists(pathName))
                if (!cache->AddResourceDir(pathName))
                    return false;
        }
    }

    // Then add specified packages
    for (unsigned i = 0; i < resourcePackages.Size(); ++i)
    {
        unsigned j = 0;
        for (; j < resourcePrefixPaths.Size(); ++j)
        {
            String packageName = resourcePrefixPaths[j] + resourcePackages[i];
            if (fileSystem->FileExists(packageName))
            {
                if (cache->AddPackageFile(packageName))
                    break;
                else
                    return false;
            }
        }
        if (j == resourcePrefixPaths.Size() && !headless_)
        {
            URHO3D_LOGERRORF(
                "Failed to add resource package '%s', check the documentation on how to set the 'resource prefix path'",
                resourcePackages[i].CString());
            return false;
        }
    }

    // Add auto load folders. Prioritize these (if exist) before the default folders
    for (unsigned i = 0; i < autoLoadPaths.Size(); ++i)
    {
        bool autoLoadPathExist = false;

        for (unsigned j = 0; j < resourcePrefixPaths.Size(); ++j)
        {
            String autoLoadPath(autoLoadPaths[i]);
            if (!IsAbsolutePath(autoLoadPath))
                autoLoadPath = resourcePrefixPaths[j] + autoLoadPath;

            if (fileSystem->DirExists(autoLoadPath))
            {
                autoLoadPathExist = true;

                // Add all the subdirs (non-recursive) as resource directory
                Vector<String> subdirs;
                fileSystem->ScanDir(subdirs, autoLoadPath, "*", SCAN_DIRS, false);
                for (unsigned y = 0; y < subdirs.Size(); ++y)
                {
                    String dir = subdirs[y];
                    if (dir.StartsWith("."))
                        continue;

                    String autoResourceDir = AddTrailingSlash(autoLoadPath) + dir;
                    if (!cache->AddResourceDir(autoResourceDir, 0))
                        return false;
                }

                // Add all the found package files (non-recursive)
                Vector<String> paks;
                fileSystem->ScanDir(paks, autoLoadPath, "*.pak", SCAN_FILES, false);
                for (unsigned y = 0; y < paks.Size(); ++y)
                {
                    String pak = paks[y];
                    if (pak.StartsWith("."))
                        continue;

                    String autoPackageName = autoLoadPath + "/" + pak;
                    if (!cache->AddPackageFile(autoPackageName, 0))
                        return false;
                }
            }
        }

        // The following debug message is confusing when user is not aware of the autoload feature
        // Especially because the autoload feature is enabled by default without user intervention
        // The following extra conditional check below is to suppress unnecessary debug log entry under such default situation
        // The cleaner approach is to not enable the autoload by default, i.e. do not use 'Autoload' as default value for 'AutoloadPaths' engine parameter
        // However, doing so will break the existing applications that rely on this
        if (!autoLoadPathExist && (autoLoadPaths.Size() > 1 || autoLoadPaths[0] != "Autoload"))
            URHO3D_LOGDEBUGF(
                "Skipped autoload path '%s' as it does not exist, check the documentation on how to set the 'resource prefix path'",
                autoLoadPaths[i].CString());
    }

    return true;
}

void Engine::RunFrame()
{
    URHO3D_PROFILE("RunFrame");
    {
        assert(initialized_);

        // If not headless, and the graphics subsystem no longer has a window open, assume we should exit
        if (!headless_ && !GetSubsystem<Graphics>()->IsInitialized())
            exiting_ = true;

        if (exiting_)
            return;
    }

    // Note: there is a minimal performance cost to looking up subsystems (uses a hashmap); if they would be looked up several
    // times per frame it would be better to cache the pointers
    auto* time = GetSubsystem<Time>();
    auto* input = GetSubsystem<Input>();
    auto* audio = GetSubsystem<Audio>();

    {
        URHO3D_PROFILE("DoFrame");
        time->BeginFrame(timeStep_);

        // If pause when minimized -mode is in use, stop updates and audio as necessary
        if (pauseMinimized_ && input->IsMinimized())
        {
            if (audio->IsPlaying())
            {
                audio->Stop();
                audioPaused_ = true;
            }
        }
        else
        {
            // Only unpause when it was paused by the engine
            if (audioPaused_)
            {
                audio->Play();
                audioPaused_ = false;
            }

            Update();
        }

        Render();
    }
    ApplyFrameLimit();

    time->EndFrame();

    URHO3D_PROFILE_FRAME();
}

Console* Engine::CreateConsole()
{
    if (headless_ || !initialized_)
        return nullptr;

#ifdef URHO3D_SYSTEMUI
    // Return existing console if possible
    auto* console = GetSubsystem<Console>();
    if (!console)
    {
        console = new Console(context_);
        context_->RegisterSubsystem(console);
    }

    return console;
#else
    return nullptr;
#endif
}

DebugHud* Engine::CreateDebugHud()
{
    if (headless_ || !initialized_)
        return nullptr;

#ifdef URHO3D_SYSTEMUI
    // Return existing debug HUD if possible
    auto* debugHud = GetSubsystem<DebugHud>();
    if (!debugHud)
    {
        debugHud = new DebugHud(context_);
        context_->RegisterSubsystem(debugHud);
    }

    return debugHud;
#else
    return nullptr;
#endif
}

void Engine::SetTimeStepSmoothing(int frames)
{
    timeStepSmoothing_ = (unsigned)Clamp(frames, 1, 20);
}

void Engine::SetMinFps(int fps)
{
    minFps_ = (unsigned)Max(fps, 0);
}

void Engine::SetMaxFps(int fps)
{
    maxFps_ = (unsigned)Max(fps, 0);
}

void Engine::SetMaxInactiveFps(int fps)
{
    maxInactiveFps_ = (unsigned)Max(fps, 0);
}

void Engine::SetPauseMinimized(bool enable)
{
    pauseMinimized_ = enable;
}

void Engine::SetAutoExit(bool enable)
{
    // On mobile platforms exit is mandatory if requested by the platform itself and should not be attempted to be disabled
#if defined(__ANDROID__) || defined(IOS) || defined(TVOS)
    enable = true;
#endif
    autoExit_ = enable;
}

void Engine::SetNextTimeStep(float seconds)
{
    timeStep_ = Max(seconds, 0.0f);
}

void Engine::Exit()
{
#if defined(IOS) || defined(TVOS)
    // On iOS/tvOS it's not legal for the application to exit on its own, instead it will be minimized with the home key
#else
    DoExit();
#endif
}

void Engine::DumpProfiler()
{
#ifdef URHO3D_LOGGING
    if (!Thread::IsMainThread())
        return;

    // TODO: Put something here or remove API
#endif
}

void Engine::DumpResources(bool dumpFileName)
{
#ifdef URHO3D_LOGGING
    if (!Thread::IsMainThread())
        return;

    auto* cache = GetSubsystem<ResourceCache>();
    const HashMap<StringHash, ResourceGroup>& resourceGroups = cache->GetAllResources();
    if (dumpFileName)
    {
        URHO3D_LOGRAW("Used resources:\n");
        for (HashMap<StringHash, ResourceGroup>::ConstIterator i = resourceGroups.Begin(); i != resourceGroups.End(); ++i)
        {
            const HashMap<StringHash, SharedPtr<Resource> >& resources = i->second_.resources_;
            if (dumpFileName)
            {
                for (HashMap<StringHash, SharedPtr<Resource> >::ConstIterator j = resources.Begin(); j != resources.End(); ++j)
                    URHO3D_LOGRAW(j->second_->GetName() + "\n");
            }
        }
    }
    else
        URHO3D_LOGRAW(cache->PrintMemoryUsage() + "\n");
#endif
}

void Engine::DumpMemory()
{
#ifdef URHO3D_LOGGING
#if defined(_MSC_VER) && defined(_DEBUG)
    _CrtMemState state;
    _CrtMemCheckpoint(&state);
    _CrtMemBlockHeader* block = state.pBlockHeader;
    unsigned total = 0;
    unsigned blocks = 0;

    for (;;)
    {
        if (block && block->pBlockHeaderNext)
            block = block->pBlockHeaderNext;
        else
            break;
    }

    while (block)
    {
        if (block->nBlockUse > 0)
        {
            if (block->szFileName)
                URHO3D_LOGRAW("Block " + String((int)block->lRequest) + ": " + String(block->nDataSize) + " bytes, file " + String(block->szFileName) + " line " + String(block->nLine) + "\n");
            else
                URHO3D_LOGRAW("Block " + String((int)block->lRequest) + ": " + String(block->nDataSize) + " bytes\n");

            total += block->nDataSize;
            ++blocks;
        }
        block = block->pBlockHeaderPrev;
    }

    URHO3D_LOGRAW("Total allocated memory " + String(total) + " bytes in " + String(blocks) + " blocks\n\n");
#else
    URHO3D_LOGRAW("DumpMemory() supported on MSVC debug mode only\n\n");
#endif
#endif
}

void Engine::Update()
{
    URHO3D_PROFILE("Update");

    // Logic update event
    using namespace Update;

    VariantMap& eventData = GetEventDataMap();
    eventData[P_TIMESTEP] = timeStep_;
    SendEvent(E_UPDATE, eventData);

    // Logic post-update event
    SendEvent(E_POSTUPDATE, eventData);

    // Rendering update event
    SendEvent(E_RENDERUPDATE, eventData);

    // Post-render update event
    SendEvent(E_POSTRENDERUPDATE, eventData);
}

void Engine::Render()
{
    if (headless_)
        return;

    URHO3D_PROFILE("Render");

    // If device is lost, BeginFrame will fail and we skip rendering
    auto* graphics = GetSubsystem<Graphics>();
    if (!graphics->BeginFrame())
        return;

    GetSubsystem<Renderer>()->Render();

    // Render UI after scene is rendered, but only do so if user has not rendered it manually
    // anywhere (for example using renderpath or to a texture).
    graphics->ResetRenderTargets();
    if (UI* ui = GetSubsystem<UI>())
    {
        if (!ui->IsRendered() && ui->GetRenderTarget() == nullptr)
            ui->Render();
    }

    graphics->EndFrame();
}

void Engine::ApplyFrameLimit()
{
    if (!initialized_)
        return;

    unsigned maxFps = maxFps_;
    auto* input = GetSubsystem<Input>();
    if (input && !input->HasFocus())
        maxFps = Min(maxInactiveFps_, maxFps);

    long long elapsed = 0;

#ifndef __EMSCRIPTEN__
    // Perform waiting loop if maximum FPS set
#if !defined(IOS) && !defined(TVOS)
    if (maxFps)
#else
    // If on iOS/tvOS and target framerate is 60 or above, just let the animation callback handle frame timing
    // instead of waiting ourselves
    if (maxFps < 60)
#endif
    {
        URHO3D_PROFILE("ApplyFrameLimit");

        long long targetMax = 1000000LL / maxFps;

        for (;;)
        {
            elapsed = frameTimer_.GetUSec(false);
            if (elapsed >= targetMax)
                break;

            // Sleep if 1 ms or more off the frame limiting goal
            if (targetMax - elapsed >= 1000LL)
            {
                auto sleepTime = (unsigned)((targetMax - elapsed) / 1000LL);
                Time::Sleep(sleepTime);
            }
        }
    }
#endif

    elapsed = frameTimer_.GetUSec(true);
#ifdef URHO3D_TESTING
    if (timeOut_ > 0)
    {
        timeOut_ -= elapsed;
        if (timeOut_ <= 0)
            Exit();
    }
#endif

    // If FPS lower than minimum, clamp elapsed time
    if (minFps_)
    {
        long long targetMin = 1000000LL / minFps_;
        if (elapsed > targetMin)
            elapsed = targetMin;
    }

    // Perform timestep smoothing
    timeStep_ = 0.0f;
    lastTimeSteps_.Push(elapsed / 1000000.0f);
    if (lastTimeSteps_.Size() > timeStepSmoothing_)
    {
        // If the smoothing configuration was changed, ensure correct amount of samples
        lastTimeSteps_.Erase(0, lastTimeSteps_.Size() - timeStepSmoothing_);
        for (unsigned i = 0; i < lastTimeSteps_.Size(); ++i)
            timeStep_ += lastTimeSteps_[i];
        timeStep_ /= lastTimeSteps_.Size();
    }
    else
        timeStep_ = lastTimeSteps_.Back();
}

void Engine::DefineParameters(CLI::App& commandLine, VariantMap& engineParameters)
{
    auto addFlagInternal = [&](const char* name, const char* description, CLI::callback_t fun) {
        CLI::Option *opt = commandLine.add_option(name, fun, description, false);
        if(opt->get_positional())
            throw CLI::IncorrectConstruction::PositionalFlag(name);
        opt->set_custom_option("", 0);
        return opt;
    };

    auto addFlag = [&](const char* name, const String& param, bool value, const char* description) {
        CLI::callback_t fun = [&engineParameters, param, value](CLI::results_t) {
            engineParameters[param] = value;
            return true;
        };
        return addFlagInternal(name, description, fun);
    };

    auto addOptionPrependString = [&](const char* name, const String& param, const String& value, const char* description) {
        CLI::callback_t fun = [&engineParameters, param, value](CLI::results_t) {
            engineParameters[param] = value + engineParameters[param].GetString();
            return true;
        };
        return addFlagInternal(name, description, fun);
    };

    auto addOptionSetString = [&](const char* name, const String& param, const String& value, const char* description) {
        CLI::callback_t fun = [&engineParameters, param, value](CLI::results_t) {
            engineParameters[param] = value;
            return true;
        };
        return addFlagInternal(name, description, fun);
    };

    auto addOptionString = [&](const char* name, const String& param, const char* description) {
        CLI::callback_t fun = [&engineParameters, param](CLI::results_t res) {
            engineParameters[param] = res[0].c_str();
            return true;
        };
        auto* opt = addFlagInternal(name, description, fun);
        opt->set_custom_option("string");
        return opt;
    };

    auto addOptionInt = [&](const char* name, const String& param, const char* description) {
        CLI::callback_t fun = [&engineParameters, param](CLI::results_t res) {
            int value = 0;
            if (CLI::detail::lexical_cast(res[0], value))
            {
                engineParameters[param] = value;
                return true;
            }
            return false;
        };
        auto* opt = addFlagInternal(name, description, fun);
        opt->set_custom_option("int");
        return opt;
    };

    auto createOptions = [](const char* format, const char* options[]) {
        StringVector items;
        for (unsigned i = 0; options[i]; i++)
            items.Push(options[i]);
        return ToString(format, String::Joined(items, "|").ToLower().Replaced('_', '-').CString());
    };

    addFlag("--headless", EP_HEADLESS, true, "Do not initialize graphics subsystem");
    addFlag("--nolimit", EP_FRAME_LIMITER, false, "Disable frame limiter");
    addFlag("--flushgpu", EP_FLUSH_GPU, true, "Enable GPU flushing");
    addFlag("--gl2", EP_FORCE_GL2, true, "Force OpenGL2");
    addOptionPrependString("--landscape", EP_ORIENTATIONS, "LandscapeLeft LandscapeRight ", "Force landscape orientation");
    addOptionPrependString("--portrait", EP_ORIENTATIONS, "Portrait PortraitUpsideDown ", "Force portrait orientation");
    addFlag("--nosound", EP_SOUND, false, "Disable sound");
    addFlag("--noip", EP_SOUND_INTERPOLATION, false, "Disable sound interpolation");
    addFlag("--mono", EP_SOUND_STEREO, false, "Force mono sound output (default is stereo)");
    auto* optRenderpath = addOptionString("--renderpath", EP_RENDER_PATH, "Use custom renderpath");
    auto* optPrepass = addOptionSetString("--prepass", EP_RENDER_PATH, "RenderPaths/Prepass.xml", "Use prepass renderpath")->excludes(optRenderpath);
    auto* optDeferred = addOptionSetString("--deferred", EP_RENDER_PATH, "RenderPaths/Deferred.xml", "Use deferred renderpath")->excludes(optRenderpath);
    optRenderpath->excludes(optPrepass)->excludes(optDeferred);
    auto* optNoShadows = addFlag("--noshadows", EP_SHADOWS, false, "Disable shadows");
    auto optLowQualityShadows = addFlag("--lqshadows", EP_LOW_QUALITY_SHADOWS, true, "Use low quality shadows")->excludes(optNoShadows);
    optNoShadows->excludes(optLowQualityShadows);
    addFlag("--nothreads", EP_WORKER_THREADS, false, "Disable multithreading");
    addFlag("-v,--vsync", EP_VSYNC, true, "Enable vsync");
    addFlag("-t,--tripple-buffer", EP_TRIPLE_BUFFER, true, "Enable tripple-buffering");
    addFlag("-w,--windoed", EP_FULL_SCREEN, false, "Windowed mode");
    addFlag("-f,--full-screen", EP_FULL_SCREEN, true, "Full screen mode");
    addFlag("--borderless", EP_BORDERLESS, true, "Borderless window mode");
    addFlag("--lowdpi", EP_HIGH_DPI, false, "Disable high-dpi handling");
    addFlag("--highdpi", EP_HIGH_DPI, true, "Enable high-dpi handling");
    addFlag("-s,--resizeable", EP_WINDOW_RESIZABLE, true, "Enable window resizing");
    addFlag("-q,--quiet", EP_LOG_QUIET, true, "Disable logging");
    addFlagInternal("-l,--log", "Logging level", [&](CLI::results_t res) {
        unsigned logLevel = GetStringListIndex(String(res[0].c_str()).ToUpper().CString(), logLevelPrefixes, M_MAX_UNSIGNED);
        if (logLevel == M_MAX_UNSIGNED)
            return false;
        engineParameters[EP_LOG_LEVEL] = logLevel;
        return true;
    })->set_custom_option(createOptions("string in {%s}", logLevelPrefixes).CString());
    addOptionString("--log-file", EP_LOG_NAME, "Log output file");
    addOptionInt("-x,--height", EP_WINDOW_WIDTH, "Window width");
    addOptionInt("-y,--width", EP_WINDOW_WIDTH, "Window height");
    addOptionInt("--monitor", EP_MONITOR, "Create window on the specified monitor");
    addOptionInt("--hz", EP_REFRESH_RATE, "Use custom refresh rate");
    addOptionInt("-m,--multisample", EP_MULTI_SAMPLE, "Multisampling samples");
    addOptionInt("-b,--sound-buffer", EP_SOUND_BUFFER, "Sound buffer size");
    addOptionInt("-r,--mix-rate", EP_SOUND_MIX_RATE, "Sound mixing rate");
    addOptionString("--pp,--prefix-paths", EP_RESOURCE_PREFIX_PATHS, "Resource prefix paths")->envname("URHO3D_PREFIX_PATH")->set_custom_option("path1;path2;...");
    addOptionString("--pr,--resource-paths", EP_RESOURCE_PATHS, "Resource paths")->set_custom_option("path1;path2;...");
    addOptionString("--pf,--resource-packages", EP_RESOURCE_PACKAGES, "Resource packages")->set_custom_option("path1;path2;...");
    addOptionString("--ap,--autoload-paths", EP_AUTOLOAD_PATHS, "Resource autoload paths")->set_custom_option("path1;path2;...");
    addOptionString("--ds,--dump-shaders", EP_DUMP_SHADERS, "Dump shaders")->set_custom_option("filename");
    addFlagInternal("--mq,--material-quality", "Material quality", [&](CLI::results_t res) {
        unsigned value = 0;
        if (CLI::detail::lexical_cast(res[0], value) && value >= QUALITY_LOW && value <= QUALITY_MAX)
        {
            engineParameters[EP_MATERIAL_QUALITY] = value;
            return true;
        }
        return false;
    })->set_custom_option(ToString("int {%d-%d}", QUALITY_LOW, QUALITY_MAX).CString());
    addFlagInternal("--tq", "Texture quality", [&](CLI::results_t res) {
        unsigned value = 0;
        if (CLI::detail::lexical_cast(res[0], value) && value >= QUALITY_LOW && value <= QUALITY_MAX)
        {
            engineParameters[EP_TEXTURE_QUALITY] = value;
            return true;
        }
        return false;
    })->set_custom_option(ToString("int {%d-%d}", QUALITY_LOW, QUALITY_MAX).CString());
    addFlagInternal("--tf", "Texture filter mode", [&](CLI::results_t res) {
        unsigned mode = GetStringListIndex(String(res[0].c_str()).ToUpper().Replaced('-', '_').CString(), textureFilterModeNames, M_MAX_UNSIGNED);
        if (mode == M_MAX_UNSIGNED)
            return false;
        engineParameters[EP_TEXTURE_FILTER_MODE] = mode;
        return true;
    })->set_custom_option(createOptions("string in {%s}", textureFilterModeNames).CString());
    addFlagInternal("--af", "Use anisotropic filtering", [&](CLI::results_t res) {
        int value = 0;
        if (CLI::detail::lexical_cast(res[0], value) && value >= 1)
        {
            engineParameters[EP_TEXTURE_FILTER_MODE] = FILTER_ANISOTROPIC;
            engineParameters[EP_TEXTURE_ANISOTROPY] = value;
            return true;
        }
        return false;
    })->set_custom_option("int");
    addFlag("--touch", EP_TOUCH_EMULATION, true, "Enable touch emulation");
#ifdef URHO3D_TESTING
    addOptionInt("--timeout", EP_TIME_OUT, "Quit application after specified time");
#endif
}

bool Engine::HasParameter(const VariantMap& parameters, const String& parameter)
{
    StringHash nameHash(parameter);
    return parameters.Find(nameHash) != parameters.End();
}

const Variant& Engine::GetParameter(const VariantMap& parameters, const String& parameter, const Variant& defaultValue)
{
    StringHash nameHash(parameter);
    VariantMap::ConstIterator i = parameters.Find(nameHash);
    return i != parameters.End() ? i->second_ : defaultValue;
}

void Engine::HandleExitRequested(StringHash eventType, VariantMap& eventData)
{
    if (autoExit_)
    {
        // Do not call Exit() here, as it contains mobile platform -specific tests to not exit.
        // If we do receive an exit request from the system on those platforms, we must comply
        DoExit();
    }
}

void Engine::DoExit()
{
    auto* graphics = GetSubsystem<Graphics>();
    if (graphics)
        graphics->Close();

    exiting_ = true;
#if defined(__EMSCRIPTEN__) && defined(URHO3D_TESTING)
    emscripten_force_exit(EXIT_SUCCESS);    // Some how this is required to signal emrun to stop
#endif
}

}
>>>>>>> 82ebd2bd
<|MERGE_RESOLUTION|>--- conflicted
+++ resolved
@@ -1,1064 +1,3 @@
-<<<<<<< HEAD
-//
-// Copyright (c) 2008-2018 the Urho3D project.
-//
-// Permission is hereby granted, free of charge, to any person obtaining a copy
-// of this software and associated documentation files (the "Software"), to deal
-// in the Software without restriction, including without limitation the rights
-// to use, copy, modify, merge, publish, distribute, sublicense, and/or sell
-// copies of the Software, and to permit persons to whom the Software is
-// furnished to do so, subject to the following conditions:
-//
-// The above copyright notice and this permission notice shall be included in
-// all copies or substantial portions of the Software.
-//
-// THE SOFTWARE IS PROVIDED "AS IS", WITHOUT WARRANTY OF ANY KIND, EXPRESS OR
-// IMPLIED, INCLUDING BUT NOT LIMITED TO THE WARRANTIES OF MERCHANTABILITY,
-// FITNESS FOR A PARTICULAR PURPOSE AND NONINFRINGEMENT. IN NO EVENT SHALL THE
-// AUTHORS OR COPYRIGHT HOLDERS BE LIABLE FOR ANY CLAIM, DAMAGES OR OTHER
-// LIABILITY, WHETHER IN AN ACTION OF CONTRACT, TORT OR OTHERWISE, ARISING FROM,
-// OUT OF OR IN CONNECTION WITH THE SOFTWARE OR THE USE OR OTHER DEALINGS IN
-// THE SOFTWARE.
-//
-
-#include "../Precompiled.h"
-
-#include "../Audio/Audio.h"
-#include "../Core/Context.h"
-#include "../Core/CoreEvents.h"
-#include "../Core/Profiler.h"
-#include "../Core/ProcessUtils.h"
-#include "../Core/WorkQueue.h"
-#ifdef URHO3D_SYSTEMUI
-#include "../SystemUI/SystemUI.h"
-#include "../SystemUI/Console.h"
-#include "../SystemUI/DebugHud.h"
-#endif
-#include "../Engine/Engine.h"
-#include "../Engine/EngineDefs.h"
-#include "../Graphics/Graphics.h"
-#include "../Graphics/Renderer.h"
-#include "../Input/Input.h"
-#include "../IO/FileSystem.h"
-#include "../IO/Log.h"
-#include "../IO/PackageFile.h"
-#ifdef URHO3D_IK
-#include "../IK/IK.h"
-#endif
-#ifdef URHO3D_NAVIGATION
-#include "../Navigation/NavigationMesh.h"
-#endif
-#ifdef URHO3D_NETWORK
-#include "../Network/Network.h"
-#endif
-#ifdef URHO3D_PHYSICS
-#include "../Physics/PhysicsWorld.h"
-#include "../Physics/RaycastVehicle.h"
-#endif
-#include "../Resource/ResourceCache.h"
-#include "../Resource/Localization.h"
-#include "../Scene/Scene.h"
-#include "../Scene/SceneEvents.h"
-#include "../UI/UI.h"
-#ifdef URHO3D_URHO2D
-#include "../Urho2D/Urho2D.h"
-#endif
-#include "../Core/Tasks.h"
-#include "../Engine/EngineEvents.h"
-
-#if defined(__EMSCRIPTEN__) && defined(URHO3D_TESTING)
-#include <emscripten/emscripten.h>
-#endif
-
-#include "../DebugNew.h"
-
-
-#if defined(_MSC_VER) && defined(_DEBUG)
-// From dbgint.h
-#define nNoMansLandSize 4
-
-typedef struct _CrtMemBlockHeader
-{
-    struct _CrtMemBlockHeader* pBlockHeaderNext;
-    struct _CrtMemBlockHeader* pBlockHeaderPrev;
-    char* szFileName;
-    int nLine;
-    size_t nDataSize;
-    int nBlockUse;
-    long lRequest;
-    unsigned char gap[nNoMansLandSize];
-} _CrtMemBlockHeader;
-#endif
-
-namespace Urho3D
-{
-
-extern const char* logLevelPrefixes[];
-
-Engine::Engine(Context* context) :
-    Object(context),
-    timeStep_(0.0f),
-    timeStepSmoothing_(2),
-    minFps_(10),
-#if defined(IOS) || defined(TVOS) || defined(__ANDROID__) || defined(__arm__) || defined(__aarch64__)
-    maxFps_(60),
-    maxInactiveFps_(10),
-    pauseMinimized_(true),
-#else
-    maxFps_(200),
-    maxInactiveFps_(60),
-    pauseMinimized_(false),
-#endif
-#ifdef URHO3D_TESTING
-    timeOut_(0),
-#endif
-    autoExit_(true),
-    initialized_(false),
-    exiting_(false),
-    headless_(false),
-    audioPaused_(false)
-{
-    // Register self as a subsystem
-    context_->RegisterSubsystem(this);
-
-    // Create subsystems which do not depend on engine initialization or startup parameters
-    context_->RegisterSubsystem(new Time(context_));
-    context_->RegisterSubsystem(new WorkQueue(context_));
-#ifdef URHO3D_PROFILING
-    context_->RegisterSubsystem(new Profiler(context_));
-#endif
-    context_->RegisterSubsystem(new FileSystem(context_));
-#ifdef URHO3D_LOGGING
-    context_->RegisterSubsystem(new Log(context_));
-#endif
-    context_->RegisterSubsystem(new ResourceCache(context_));
-    context_->RegisterSubsystem(new Localization(context_));
-#ifdef URHO3D_NETWORK
-    context_->RegisterSubsystem(new Network(context_));
-#endif
-    context_->RegisterSubsystem(new Input(context_));
-    context_->RegisterSubsystem(new Audio(context_));
-    context_->RegisterSubsystem(new UI(context_));
-#if URHO3D_TASKS
-    context_->RegisterSubsystem(new Tasks(context_));
-#endif
-    // Register object factories for libraries which are not automatically registered along with subsystem creation
-    RegisterSceneLibrary(context_);
-
-#ifdef URHO3D_IK
-    RegisterIKLibrary(context_);
-#endif
-
-#ifdef URHO3D_PHYSICS
-    RegisterPhysicsLibrary(context_);
-#endif
-
-#ifdef URHO3D_NAVIGATION
-    RegisterNavigationLibrary(context_);
-#endif
-
-    SubscribeToEvent(E_EXITREQUESTED, URHO3D_HANDLER(Engine, HandleExitRequested));
-}
-
-Engine::~Engine() = default;
-
-bool Engine::Initialize(const VariantMap& parameters)
-{
-    if (initialized_)
-        return true;
-
-#ifdef URHO3D_PROFILING
-    if (auto* profiler = GetSubsystem<Profiler>())
-    {
-        profiler->SetEnabled(true);
-        profiler->SetEventProfilingEnabled(GetParameter(parameters, EP_EVENT_PROFILER, true).GetBool());
-        if (GetParameter(parameters, EP_PROFILER_LISTEN, false).GetBool())
-            profiler->StartListen((unsigned short)GetParameter(parameters, EP_PROFILER_PORT, PROFILER_DEFAULT_PORT).GetInt());
-    }
-#endif
-
-    URHO3D_PROFILE(InitEngine);
-
-    // Set headless mode
-    headless_ = GetParameter(parameters, EP_HEADLESS, false).GetBool();
-
-    // Register the rest of the subsystems
-    if (!headless_)
-    {
-        context_->RegisterSubsystem(new Graphics(context_));
-        context_->RegisterSubsystem(new Renderer(context_));
-        context_->graphics_ = context_->GetSubsystem<Graphics>();
-        context_->renderer_ = context_->GetSubsystem<Renderer>();
-    }
-    else
-    {
-        // Register graphics library objects explicitly in headless mode to allow them to work without using actual GPU resources
-        RegisterGraphicsLibrary(context_);
-    }
-
-#ifdef URHO3D_URHO2D
-    // 2D graphics library is dependent on 3D graphics library
-    RegisterUrho2DLibrary(context_);
-#endif
-
-    // Start logging
-    auto* log = GetSubsystem<Log>();
-    if (log)
-    {
-        if (HasParameter(parameters, EP_LOG_LEVEL))
-            log->SetLevel(GetParameter(parameters, EP_LOG_LEVEL).GetInt());
-        log->SetQuiet(GetParameter(parameters, EP_LOG_QUIET, false).GetBool());
-        log->Open(GetParameter(parameters, EP_LOG_NAME, "Urho3D.log").GetString());
-    }
-
-    // Set maximally accurate low res timer
-    GetSubsystem<Time>()->SetTimerPeriod(1);
-
-    // Configure max FPS
-    if (GetParameter(parameters, EP_FRAME_LIMITER, true) == false)
-        SetMaxFps(0);
-
-    // Set amount of worker threads according to the available physical CPU cores. Using also hyperthreaded cores results in
-    // unpredictable extra synchronization overhead. Also reserve one core for the main thread
-#ifdef URHO3D_THREADING
-    unsigned numThreads = GetParameter(parameters, EP_WORKER_THREADS, true).GetBool() ? GetNumPhysicalCPUs() - 1 : 0;
-    if (numThreads)
-    {
-        GetSubsystem<WorkQueue>()->CreateThreads(numThreads);
-
-        URHO3D_LOGINFOF("Created %u worker thread%s", numThreads, numThreads > 1 ? "s" : "");
-    }
-#endif
-
-    // Add resource paths
-    if (!InitializeResourceCache(parameters, false))
-        return false;
-
-    auto* cache = GetSubsystem<ResourceCache>();
-    auto* fileSystem = GetSubsystem<FileSystem>();
-
-    // Initialize graphics & audio output
-    if (!headless_)
-    {
-        auto* graphics = GetSubsystem<Graphics>();
-        auto* renderer = GetSubsystem<Renderer>();
-
-        if (HasParameter(parameters, EP_EXTERNAL_WINDOW))
-            graphics->SetExternalWindow(GetParameter(parameters, EP_EXTERNAL_WINDOW).GetVoidPtr());
-        graphics->SetWindowTitle(GetParameter(parameters, EP_WINDOW_TITLE, "Urho3D").GetString());
-        graphics->SetWindowIcon(cache->GetResource<Image>(GetParameter(parameters, EP_WINDOW_ICON, String::EMPTY).GetString()));
-        graphics->SetFlushGPU(GetParameter(parameters, EP_FLUSH_GPU, false).GetBool());
-        graphics->SetOrientations(GetParameter(parameters, EP_ORIENTATIONS, "LandscapeLeft LandscapeRight").GetString());
-
-        if (HasParameter(parameters, EP_WINDOW_POSITION_X) && HasParameter(parameters, EP_WINDOW_POSITION_Y))
-            graphics->SetWindowPosition(GetParameter(parameters, EP_WINDOW_POSITION_X).GetInt(),
-                GetParameter(parameters, EP_WINDOW_POSITION_Y).GetInt());
-
-#if defined(URHO3D_OPENGL) || defined(URHO3D_BGFX)
-        if (HasParameter(parameters, EP_FORCE_GL2))
-            graphics->SetForceGL2(GetParameter(parameters, EP_FORCE_GL2).GetBool());
-#endif
-#ifdef URHO3D_BGFX
-        if (HasParameter(parameters, EP_GRAPHICS_API))
-        {
-            String renderer = GetParameter(parameters, EP_GRAPHICS_API, String::EMPTY).GetString();
-            if (renderer == "gl")
-                graphics->SetGraphicsAPI(GAPI_BGFX_OPENGL);
-            else if (renderer == "gles")
-                graphics->SetGraphicsAPI(GAPI_BGFX_OPENGLES);
-            else if (renderer == "dx9")
-                graphics->SetGraphicsAPI(GAPI_BGFX_DIRECT3D9);
-            else if (renderer == "dx11")
-                graphics->SetGraphicsAPI(GAPI_BGFX_DIRECT3D11);
-            else if (renderer == "dx12")
-                graphics->SetGraphicsAPI(GAPI_BGFX_DIRECT3D12);
-            else if (renderer == "metal")
-                graphics->SetGraphicsAPI(GAPI_BGFX_METAL);
-            else if (renderer == "vulkan")
-                graphics->SetGraphicsAPI(GAPI_BGFX_METAL);
-            else
-                graphics->SetGraphicsAPI(GAPI_BGFX_VULKAN);
-        }
-        else
-#if defined(_WIN32)
-            graphics->SetGraphicsAPI(GAPI_BGFX_DIRECT3D11);
-#elif defined(__ANDROID__) || defined(IOS) || defined(TVOS) || defined(__EMSCRIPTEN__) || defined (__arm__) || defined(__aarch64__)
-            graphics->SetGraphicsAPI(GAPI_BGFX_OPENGLES);
-#else
-            graphics->SetGraphicsAPI(GAPI_BGFX_OPENGL);
-#endif
-#endif
-
-        if (!graphics->SetMode(
-            GetParameter(parameters, EP_WINDOW_WIDTH, 0).GetInt(),
-            GetParameter(parameters, EP_WINDOW_HEIGHT, 0).GetInt(),
-            GetParameter(parameters, EP_FULL_SCREEN, true).GetBool(),
-            GetParameter(parameters, EP_BORDERLESS, false).GetBool(),
-            GetParameter(parameters, EP_WINDOW_RESIZABLE, false).GetBool(),
-            GetParameter(parameters, EP_HIGH_DPI, true).GetBool(),
-            GetParameter(parameters, EP_VSYNC, false).GetBool(),
-            GetParameter(parameters, EP_TRIPLE_BUFFER, false).GetBool(),
-            GetParameter(parameters, EP_MULTI_SAMPLE, 1).GetInt(),
-            GetParameter(parameters, EP_MONITOR, 0).GetInt(),
-            GetParameter(parameters, EP_REFRESH_RATE, 0).GetInt()
-        ))
-            return false;
-
-        graphics->SetShaderCacheDir(GetParameter(parameters, EP_SHADER_CACHE_DIR, fileSystem->GetAppPreferencesDir("urho3d", "shadercache")).GetString());
-
-        if (HasParameter(parameters, EP_DUMP_SHADERS))
-            graphics->BeginDumpShaders(GetParameter(parameters, EP_DUMP_SHADERS, String::EMPTY).GetString());
-        if (HasParameter(parameters, EP_RENDER_PATH))
-            renderer->SetDefaultRenderPath(cache->GetResource<XMLFile>(GetParameter(parameters, EP_RENDER_PATH).GetString()));
-
-        renderer->SetDrawShadows(GetParameter(parameters, EP_SHADOWS, true).GetBool());
-        if (renderer->GetDrawShadows() && GetParameter(parameters, EP_LOW_QUALITY_SHADOWS, false).GetBool())
-            renderer->SetShadowQuality(SHADOWQUALITY_SIMPLE_16BIT);
-        renderer->SetMaterialQuality(GetParameter(parameters, EP_MATERIAL_QUALITY, QUALITY_HIGH).GetInt());
-        renderer->SetTextureQuality(GetParameter(parameters, EP_TEXTURE_QUALITY, QUALITY_HIGH).GetInt());
-        renderer->SetTextureFilterMode((TextureFilterMode)GetParameter(parameters, EP_TEXTURE_FILTER_MODE, FILTER_TRILINEAR).GetInt());
-        renderer->SetTextureAnisotropy(GetParameter(parameters, EP_TEXTURE_ANISOTROPY, 4).GetInt());
-
-        if (GetParameter(parameters, EP_SOUND, true).GetBool())
-        {
-            GetSubsystem<Audio>()->SetMode(
-                GetParameter(parameters, EP_SOUND_BUFFER, 100).GetInt(),
-                GetParameter(parameters, EP_SOUND_MIX_RATE, 44100).GetInt(),
-                GetParameter(parameters, EP_SOUND_STEREO, true).GetBool(),
-                GetParameter(parameters, EP_SOUND_INTERPOLATION, true).GetBool()
-            );
-        }
-    }
-
-    // Init FPU state of main thread
-    InitFPU();
-
-    // Initialize input
-    if (HasParameter(parameters, EP_TOUCH_EMULATION))
-        GetSubsystem<Input>()->SetTouchEmulation(GetParameter(parameters, EP_TOUCH_EMULATION).GetBool());
-
-    // Initialize network
-#ifdef URHO3D_NETWORK
-    if (HasParameter(parameters, EP_PACKAGE_CACHE_DIR))
-        GetSubsystem<Network>()->SetPackageCacheDir(GetParameter(parameters, EP_PACKAGE_CACHE_DIR).GetString());
-#endif
-
-#ifdef URHO3D_TESTING
-    if (HasParameter(parameters, EP_TIME_OUT))
-        timeOut_ = GetParameter(parameters, EP_TIME_OUT, 0).GetInt() * 1000000LL;
-#endif
-    if (!headless_)
-    {
-#ifdef URHO3D_SYSTEMUI
-        context_->RegisterSubsystem(new SystemUI(context_));
-#endif
-    }
-    frameTimer_.Reset();
-
-    URHO3D_LOGINFO("Initialized engine");
-    initialized_ = true;
-    SendEvent(E_ENGINEINITIALIZED);
-    return true;
-}
-
-bool Engine::InitializeResourceCache(const VariantMap& parameters, bool removeOld /*= true*/)
-{
-    auto* cache = GetSubsystem<ResourceCache>();
-    auto* fileSystem = GetSubsystem<FileSystem>();
-
-    // Remove all resource paths and packages
-    if (removeOld)
-    {
-        Vector<String> resourceDirs = cache->GetResourceDirs();
-        Vector<SharedPtr<PackageFile> > packageFiles = cache->GetPackageFiles();
-        for (unsigned i = 0; i < resourceDirs.Size(); ++i)
-            cache->RemoveResourceDir(resourceDirs[i]);
-        for (unsigned i = 0; i < packageFiles.Size(); ++i)
-            cache->RemovePackageFile(packageFiles[i]);
-    }
-
-    // Add resource paths
-    Vector<String> resourcePrefixPaths = GetParameter(parameters, EP_RESOURCE_PREFIX_PATHS, String::EMPTY).GetString().Split(';', true);
-    for (unsigned i = 0; i < resourcePrefixPaths.Size(); ++i)
-        resourcePrefixPaths[i] = AddTrailingSlash(
-            IsAbsolutePath(resourcePrefixPaths[i]) ? resourcePrefixPaths[i] : fileSystem->GetProgramDir() + resourcePrefixPaths[i]);
-    Vector<String> resourcePaths = GetParameter(parameters, EP_RESOURCE_PATHS, "Data;CoreData").GetString().Split(';');
-    Vector<String> resourcePackages = GetParameter(parameters, EP_RESOURCE_PACKAGES).GetString().Split(';');
-    Vector<String> autoLoadPaths = GetParameter(parameters, EP_AUTOLOAD_PATHS, "Autoload").GetString().Split(';');
-
-    for (unsigned i = 0; i < resourcePaths.Size(); ++i)
-    {
-        // If path is not absolute, prefer to add it as a package if possible
-        if (!IsAbsolutePath(resourcePaths[i]))
-        {
-            unsigned j = 0;
-            for (; j < resourcePrefixPaths.Size(); ++j)
-            {
-                String packageName = resourcePrefixPaths[j] + resourcePaths[i] + ".pak";
-                if (fileSystem->FileExists(packageName))
-                {
-                    if (cache->AddPackageFile(packageName))
-                        break;
-                    else
-                        return false;   // The root cause of the error should have already been logged
-                }
-                String pathName = resourcePrefixPaths[j] + resourcePaths[i];
-                if (fileSystem->DirExists(pathName))
-                {
-                    if (cache->AddResourceDir(pathName))
-                        break;
-                    else
-                        return false;
-                }
-            }
-            if (j == resourcePrefixPaths.Size() && !headless_)
-            {
-                URHO3D_LOGERRORF(
-                    "Failed to add resource path '%s', check the documentation on how to set the 'resource prefix path'",
-                    resourcePaths[i].CString());
-                return false;
-            }
-        }
-        else
-        {
-            String pathName = resourcePaths[i];
-            if (fileSystem->DirExists(pathName))
-                if (!cache->AddResourceDir(pathName))
-                    return false;
-        }
-    }
-
-    // Then add specified packages
-    for (unsigned i = 0; i < resourcePackages.Size(); ++i)
-    {
-        unsigned j = 0;
-        for (; j < resourcePrefixPaths.Size(); ++j)
-        {
-            String packageName = resourcePrefixPaths[j] + resourcePackages[i];
-            if (fileSystem->FileExists(packageName))
-            {
-                if (cache->AddPackageFile(packageName))
-                    break;
-                else
-                    return false;
-            }
-        }
-        if (j == resourcePrefixPaths.Size() && !headless_)
-        {
-            URHO3D_LOGERRORF(
-                "Failed to add resource package '%s', check the documentation on how to set the 'resource prefix path'",
-                resourcePackages[i].CString());
-            return false;
-        }
-    }
-
-    // Add auto load folders. Prioritize these (if exist) before the default folders
-    for (unsigned i = 0; i < autoLoadPaths.Size(); ++i)
-    {
-        bool autoLoadPathExist = false;
-
-        for (unsigned j = 0; j < resourcePrefixPaths.Size(); ++j)
-        {
-            String autoLoadPath(autoLoadPaths[i]);
-            if (!IsAbsolutePath(autoLoadPath))
-                autoLoadPath = resourcePrefixPaths[j] + autoLoadPath;
-
-            if (fileSystem->DirExists(autoLoadPath))
-            {
-                autoLoadPathExist = true;
-
-                // Add all the subdirs (non-recursive) as resource directory
-                Vector<String> subdirs;
-                fileSystem->ScanDir(subdirs, autoLoadPath, "*", SCAN_DIRS, false);
-                for (unsigned y = 0; y < subdirs.Size(); ++y)
-                {
-                    String dir = subdirs[y];
-                    if (dir.StartsWith("."))
-                        continue;
-
-                    String autoResourceDir = AddTrailingSlash(autoLoadPath) + dir;
-                    if (!cache->AddResourceDir(autoResourceDir, 0))
-                        return false;
-                }
-
-                // Add all the found package files (non-recursive)
-                Vector<String> paks;
-                fileSystem->ScanDir(paks, autoLoadPath, "*.pak", SCAN_FILES, false);
-                for (unsigned y = 0; y < paks.Size(); ++y)
-                {
-                    String pak = paks[y];
-                    if (pak.StartsWith("."))
-                        continue;
-
-                    String autoPackageName = autoLoadPath + "/" + pak;
-                    if (!cache->AddPackageFile(autoPackageName, 0))
-                        return false;
-                }
-            }
-        }
-
-        // The following debug message is confusing when user is not aware of the autoload feature
-        // Especially because the autoload feature is enabled by default without user intervention
-        // The following extra conditional check below is to suppress unnecessary debug log entry under such default situation
-        // The cleaner approach is to not enable the autoload by default, i.e. do not use 'Autoload' as default value for 'AutoloadPaths' engine parameter
-        // However, doing so will break the existing applications that rely on this
-        if (!autoLoadPathExist && (autoLoadPaths.Size() > 1 || autoLoadPaths[0] != "Autoload"))
-            URHO3D_LOGDEBUGF(
-                "Skipped autoload path '%s' as it does not exist, check the documentation on how to set the 'resource prefix path'",
-                autoLoadPaths[i].CString());
-    }
-
-    return true;
-}
-
-void Engine::RunFrame()
-{
-    URHO3D_PROFILE(RunFrame);
-    assert(initialized_);
-
-    // If not headless, and the graphics subsystem no longer has a window open, assume we should exit
-    if (!headless_ && !GetSubsystem<Graphics>()->IsInitialized())
-        exiting_ = true;
-
-    if (exiting_)
-        return;
-
-    // Note: there is a minimal performance cost to looking up subsystems (uses a hashmap); if they would be looked up several
-    // times per frame it would be better to cache the pointers
-    auto* time = GetSubsystem<Time>();
-    auto* input = GetSubsystem<Input>();
-    auto* audio = GetSubsystem<Audio>();
-
-    URHO3D_PROFILE(DoFrame);
-    time->BeginFrame(timeStep_);
-
-    // If pause when minimized -mode is in use, stop updates and audio as necessary
-    if (pauseMinimized_ && input->IsMinimized())
-    {
-        if (audio->IsPlaying())
-        {
-            audio->Stop();
-            audioPaused_ = true;
-        }
-    }
-    else
-    {
-        // Only unpause when it was paused by the engine
-        if (audioPaused_)
-        {
-            audio->Play();
-            audioPaused_ = false;
-        }
-
-        Update();
-    }
-
-    Render();
-    URHO3D_PROFILE_END();
-    ApplyFrameLimit();
-
-    time->EndFrame();
-}
-
-Console* Engine::CreateConsole()
-{
-    if (headless_ || !initialized_)
-        return nullptr;
-
-#ifdef URHO3D_SYSTEMUI
-    // Return existing console if possible
-    auto* console = GetSubsystem<Console>();
-    if (!console)
-    {
-        console = new Console(context_);
-        context_->RegisterSubsystem(console);
-    }
-
-    return console;
-#else
-    return nullptr;
-#endif
-}
-
-DebugHud* Engine::CreateDebugHud()
-{
-    if (headless_ || !initialized_)
-        return nullptr;
-
-#ifdef URHO3D_SYSTEMUI
-    // Return existing debug HUD if possible
-    auto* debugHud = GetSubsystem<DebugHud>();
-    if (!debugHud)
-    {
-        debugHud = new DebugHud(context_);
-        context_->RegisterSubsystem(debugHud);
-    }
-
-    return debugHud;
-#else
-    return nullptr;
-#endif
-}
-
-void Engine::SetTimeStepSmoothing(int frames)
-{
-    timeStepSmoothing_ = (unsigned)Clamp(frames, 1, 20);
-}
-
-void Engine::SetMinFps(int fps)
-{
-    minFps_ = (unsigned)Max(fps, 0);
-}
-
-void Engine::SetMaxFps(int fps)
-{
-    maxFps_ = (unsigned)Max(fps, 0);
-}
-
-void Engine::SetMaxInactiveFps(int fps)
-{
-    maxInactiveFps_ = (unsigned)Max(fps, 0);
-}
-
-void Engine::SetPauseMinimized(bool enable)
-{
-    pauseMinimized_ = enable;
-}
-
-void Engine::SetAutoExit(bool enable)
-{
-    // On mobile platforms exit is mandatory if requested by the platform itself and should not be attempted to be disabled
-#if defined(__ANDROID__) || defined(IOS) || defined(TVOS)
-    enable = true;
-#endif
-    autoExit_ = enable;
-}
-
-void Engine::SetNextTimeStep(float seconds)
-{
-    timeStep_ = Max(seconds, 0.0f);
-}
-
-void Engine::Exit()
-{
-#if defined(IOS) || defined(TVOS)
-    // On iOS/tvOS it's not legal for the application to exit on its own, instead it will be minimized with the home key
-#else
-    DoExit();
-#endif
-}
-
-void Engine::DumpProfiler()
-{
-#ifdef URHO3D_LOGGING
-    if (!Thread::IsMainThread())
-        return;
-
-    // TODO: Put something here or remove API
-#endif
-}
-
-void Engine::DumpResources(bool dumpFileName)
-{
-#ifdef URHO3D_LOGGING
-    if (!Thread::IsMainThread())
-        return;
-
-    auto* cache = GetSubsystem<ResourceCache>();
-    const HashMap<StringHash, ResourceGroup>& resourceGroups = cache->GetAllResources();
-    if (dumpFileName)
-    {
-        URHO3D_LOGRAW("Used resources:\n");
-        for (HashMap<StringHash, ResourceGroup>::ConstIterator i = resourceGroups.Begin(); i != resourceGroups.End(); ++i)
-        {
-            const HashMap<StringHash, SharedPtr<Resource> >& resources = i->second_.resources_;
-            if (dumpFileName)
-            {
-                for (HashMap<StringHash, SharedPtr<Resource> >::ConstIterator j = resources.Begin(); j != resources.End(); ++j)
-                    URHO3D_LOGRAW(j->second_->GetName() + "\n");
-            }
-        }
-    }
-    else
-        URHO3D_LOGRAW(cache->PrintMemoryUsage() + "\n");
-#endif
-}
-
-void Engine::DumpMemory()
-{
-#ifdef URHO3D_LOGGING
-#if defined(_MSC_VER) && defined(_DEBUG)
-    _CrtMemState state;
-    _CrtMemCheckpoint(&state);
-    _CrtMemBlockHeader* block = state.pBlockHeader;
-    unsigned total = 0;
-    unsigned blocks = 0;
-
-    for (;;)
-    {
-        if (block && block->pBlockHeaderNext)
-            block = block->pBlockHeaderNext;
-        else
-            break;
-    }
-
-    while (block)
-    {
-        if (block->nBlockUse > 0)
-        {
-            if (block->szFileName)
-                URHO3D_LOGRAW("Block " + String((int)block->lRequest) + ": " + String(block->nDataSize) + " bytes, file " + String(block->szFileName) + " line " + String(block->nLine) + "\n");
-            else
-                URHO3D_LOGRAW("Block " + String((int)block->lRequest) + ": " + String(block->nDataSize) + " bytes\n");
-
-            total += block->nDataSize;
-            ++blocks;
-        }
-        block = block->pBlockHeaderPrev;
-    }
-
-    URHO3D_LOGRAW("Total allocated memory " + String(total) + " bytes in " + String(blocks) + " blocks\n\n");
-#else
-    URHO3D_LOGRAW("DumpMemory() supported on MSVC debug mode only\n\n");
-#endif
-#endif
-}
-
-void Engine::Update()
-{
-    URHO3D_PROFILE(Update);
-
-    // Logic update event
-    using namespace Update;
-
-    VariantMap& eventData = GetEventDataMap();
-    eventData[P_TIMESTEP] = timeStep_;
-    SendEvent(E_UPDATE, eventData);
-
-    // Logic post-update event
-    SendEvent(E_POSTUPDATE, eventData);
-
-    // Rendering update event
-    SendEvent(E_RENDERUPDATE, eventData);
-
-    // Post-render update event
-    SendEvent(E_POSTRENDERUPDATE, eventData);
-}
-
-void Engine::Render()
-{
-    if (headless_)
-        return;
-
-    URHO3D_PROFILE(Render);
-
-    // If device is lost, BeginFrame will fail and we skip rendering
-    auto* graphics = GetSubsystem<Graphics>();
-    if (!graphics->BeginFrame())
-        return;
-
-    GetSubsystem<Renderer>()->Render();
-    GetSubsystem<UI>()->Render();
-    graphics->EndFrame();
-}
-
-void Engine::ApplyFrameLimit()
-{
-    if (!initialized_)
-        return;
-
-    unsigned maxFps = maxFps_;
-    auto* input = GetSubsystem<Input>();
-    if (input && !input->HasFocus())
-        maxFps = Min(maxInactiveFps_, maxFps);
-
-    long long elapsed = 0;
-
-#ifndef __EMSCRIPTEN__
-    // Perform waiting loop if maximum FPS set
-#if !defined(IOS) && !defined(TVOS)
-    if (maxFps)
-#else
-    // If on iOS/tvOS and target framerate is 60 or above, just let the animation callback handle frame timing
-    // instead of waiting ourselves
-    if (maxFps < 60)
-#endif
-    {
-        URHO3D_PROFILE(ApplyFrameLimit);
-
-        long long targetMax = 1000000LL / maxFps;
-
-        for (;;)
-        {
-            elapsed = frameTimer_.GetUSec(false);
-            if (elapsed >= targetMax)
-                break;
-
-            // Sleep if 1 ms or more off the frame limiting goal
-            if (targetMax - elapsed >= 1000LL)
-            {
-                auto sleepTime = (unsigned)((targetMax - elapsed) / 1000LL);
-                Time::Sleep(sleepTime);
-            }
-        }
-    }
-#endif
-
-    elapsed = frameTimer_.GetUSec(true);
-#ifdef URHO3D_TESTING
-    if (timeOut_ > 0)
-    {
-        timeOut_ -= elapsed;
-        if (timeOut_ <= 0)
-            Exit();
-    }
-#endif
-
-    // If FPS lower than minimum, clamp elapsed time
-    if (minFps_)
-    {
-        long long targetMin = 1000000LL / minFps_;
-        if (elapsed > targetMin)
-            elapsed = targetMin;
-    }
-
-    // Perform timestep smoothing
-    timeStep_ = 0.0f;
-    lastTimeSteps_.Push(elapsed / 1000000.0f);
-    if (lastTimeSteps_.Size() > timeStepSmoothing_)
-    {
-        // If the smoothing configuration was changed, ensure correct amount of samples
-        lastTimeSteps_.Erase(0, lastTimeSteps_.Size() - timeStepSmoothing_);
-        for (unsigned i = 0; i < lastTimeSteps_.Size(); ++i)
-            timeStep_ += lastTimeSteps_[i];
-        timeStep_ /= lastTimeSteps_.Size();
-    }
-    else
-        timeStep_ = lastTimeSteps_.Back();
-}
-
-VariantMap Engine::ParseParameters(const Vector<String>& arguments)
-{
-    VariantMap ret;
-
-    // Pre-initialize the parameters with environment variable values when they are set
-    if (const char* paths = getenv("URHO3D_PREFIX_PATH"))
-        ret[EP_RESOURCE_PREFIX_PATHS] = paths;
-
-    for (unsigned i = 0; i < arguments.Size(); ++i)
-    {
-        if (arguments[i].Length() > 1 && arguments[i][0] == '-')
-        {
-            String argument = arguments[i].Substring(1).ToLower();
-            String value = i + 1 < arguments.Size() ? arguments[i + 1] : String::EMPTY;
-
-            if (argument == "headless")
-                ret[EP_HEADLESS] = true;
-            else if (argument == "nolimit")
-                ret[EP_FRAME_LIMITER] = false;
-            else if (argument == "flushgpu")
-                ret[EP_FLUSH_GPU] = true;
-            else if (argument == "gl2")
-                ret[EP_FORCE_GL2] = true;
-            else if (argument == "landscape")
-                ret[EP_ORIENTATIONS] = "LandscapeLeft LandscapeRight " + ret[EP_ORIENTATIONS].GetString();
-            else if (argument == "portrait")
-                ret[EP_ORIENTATIONS] = "Portrait PortraitUpsideDown " + ret[EP_ORIENTATIONS].GetString();
-            else if (argument == "nosound")
-                ret[EP_SOUND] = false;
-            else if (argument == "noip")
-                ret[EP_SOUND_INTERPOLATION] = false;
-            else if (argument == "mono")
-                ret[EP_SOUND_STEREO] = false;
-            else if (argument == "prepass")
-                ret[EP_RENDER_PATH] = "RenderPaths/Prepass.xml";
-            else if (argument == "deferred")
-                ret[EP_RENDER_PATH] = "RenderPaths/Deferred.xml";
-            else if (argument == "renderpath" && !value.Empty())
-            {
-                ret[EP_RENDER_PATH] = value;
-                ++i;
-            }
-            else if (argument == "noshadows")
-                ret[EP_SHADOWS] = false;
-            else if (argument == "lqshadows")
-                ret[EP_LOW_QUALITY_SHADOWS] = true;
-            else if (argument == "nothreads")
-                ret[EP_WORKER_THREADS] = false;
-            else if (argument == "v")
-                ret[EP_VSYNC] = true;
-            else if (argument == "t")
-                ret[EP_TRIPLE_BUFFER] = true;
-            else if (argument == "w")
-                ret[EP_FULL_SCREEN] = false;
-            else if (argument == "borderless")
-                ret[EP_BORDERLESS] = true;
-            else if (argument == "lowdpi")
-                ret[EP_HIGH_DPI] = false;
-            else if (argument == "s")
-                ret[EP_WINDOW_RESIZABLE] = true;
-            else if (argument == "hd")
-                ret[EP_HIGH_DPI] = true;
-            else if (argument == "q")
-                ret[EP_LOG_QUIET] = true;
-            else if (argument == "log" && !value.Empty())
-            {
-                unsigned logLevel = GetStringListIndex(value.CString(), logLevelPrefixes, M_MAX_UNSIGNED);
-                if (logLevel != M_MAX_UNSIGNED)
-                {
-                    ret[EP_LOG_LEVEL] = logLevel;
-                    ++i;
-                }
-            }
-            else if (argument == "x" && !value.Empty())
-            {
-                ret[EP_WINDOW_WIDTH] = ToInt(value);
-                ++i;
-            }
-            else if (argument == "y" && !value.Empty())
-            {
-                ret[EP_WINDOW_HEIGHT] = ToInt(value);
-                ++i;
-            }
-            else if (argument == "monitor" && !value.Empty()) {
-                ret[EP_MONITOR] = ToInt(value);
-                ++i;
-            }
-            else if (argument == "hz" && !value.Empty()) {
-                ret[EP_REFRESH_RATE] = ToInt(value);
-                ++i;
-            }
-            else if (argument == "m" && !value.Empty())
-            {
-                ret[EP_MULTI_SAMPLE] = ToInt(value);
-                ++i;
-            }
-            else if (argument == "b" && !value.Empty())
-            {
-                ret[EP_SOUND_BUFFER] = ToInt(value);
-                ++i;
-            }
-            else if (argument == "r" && !value.Empty())
-            {
-                ret[EP_SOUND_MIX_RATE] = ToInt(value);
-                ++i;
-            }
-            else if (argument == "pp" && !value.Empty())
-            {
-                ret[EP_RESOURCE_PREFIX_PATHS] = value;
-                ++i;
-            }
-            else if (argument == "p" && !value.Empty())
-            {
-                ret[EP_RESOURCE_PATHS] = value;
-                ++i;
-            }
-            else if (argument == "pf" && !value.Empty())
-            {
-                ret[EP_RESOURCE_PACKAGES] = value;
-                ++i;
-            }
-            else if (argument == "ap" && !value.Empty())
-            {
-                ret[EP_AUTOLOAD_PATHS] = value;
-                ++i;
-            }
-            else if (argument == "ds" && !value.Empty())
-            {
-                ret[EP_DUMP_SHADERS] = value;
-                ++i;
-            }
-            else if (argument == "mq" && !value.Empty())
-            {
-                ret[EP_MATERIAL_QUALITY] = ToInt(value);
-                ++i;
-            }
-            else if (argument == "tq" && !value.Empty())
-            {
-                ret[EP_TEXTURE_QUALITY] = ToInt(value);
-                ++i;
-            }
-            else if (argument == "tf" && !value.Empty())
-            {
-                ret[EP_TEXTURE_FILTER_MODE] = ToInt(value);
-                ++i;
-            }
-            else if (argument == "af" && !value.Empty())
-            {
-                ret[EP_TEXTURE_FILTER_MODE] = FILTER_ANISOTROPIC;
-                ret[EP_TEXTURE_ANISOTROPY] = ToInt(value);
-                ++i;
-            }
-            else if (argument == "touch")
-                ret[EP_TOUCH_EMULATION] = true;
-#ifdef URHO3D_TESTING
-            else if (argument == "timeout" && !value.Empty())
-            {
-                ret[EP_TIME_OUT] = ToInt(value);
-                ++i;
-            }
-#endif
-#ifdef URHO3D_PROFILE
-            else if (argument == "pr")
-                ret[EP_PROFILER_LISTEN] = true;
-            else if (argument == "prp" && !value.Empty())
-            {
-                ret[EP_PROFILER_PORT] = ToInt(value);
-                ++i;
-            }
-            else if (argument == "prnoev")
-                ret[EP_EVENT_PROFILER] = false;
-#endif
-#ifdef URHO3D_BGFX
-            else if (argument == "graphicsapi" && !value.Empty())
-            {
-                ret[EP_GRAPHICS_API] = value;
-                ++i;
-            }
-#endif
-        }
-    }
-
-    return ret;
-}
-
-bool Engine::HasParameter(const VariantMap& parameters, const String& parameter)
-{
-    StringHash nameHash(parameter);
-    return parameters.Find(nameHash) != parameters.End();
-}
-
-const Variant& Engine::GetParameter(const VariantMap& parameters, const String& parameter, const Variant& defaultValue)
-{
-    StringHash nameHash(parameter);
-    VariantMap::ConstIterator i = parameters.Find(nameHash);
-    return i != parameters.End() ? i->second_ : defaultValue;
-}
-
-void Engine::HandleExitRequested(StringHash eventType, VariantMap& eventData)
-{
-    if (autoExit_)
-    {
-        // Do not call Exit() here, as it contains mobile platform -specific tests to not exit.
-        // If we do receive an exit request from the system on those platforms, we must comply
-        DoExit();
-    }
-}
-
-void Engine::DoExit()
-{
-    auto* graphics = GetSubsystem<Graphics>();
-    if (graphics)
-        graphics->Close();
-
-    exiting_ = true;
-#if defined(__EMSCRIPTEN__) && defined(URHO3D_TESTING)
-    emscripten_force_exit(EXIT_SUCCESS);    // Some how this is required to signal emrun to stop
-#endif
-}
-
-}
-=======
 //
 // Copyright (c) 2008-2019 the Urho3D project.
 //
@@ -1310,9 +249,39 @@
             graphics->SetWindowPosition(GetParameter(parameters, EP_WINDOW_POSITION_X).GetInt(),
                 GetParameter(parameters, EP_WINDOW_POSITION_Y).GetInt());
 
-#ifdef URHO3D_OPENGL
+#if defined(URHO3D_OPENGL) || defined(URHO3D_BGFX)
         if (HasParameter(parameters, EP_FORCE_GL2))
             graphics->SetForceGL2(GetParameter(parameters, EP_FORCE_GL2).GetBool());
+#endif
+#ifdef URHO3D_BGFX
+        if (HasParameter(parameters, EP_GRAPHICS_API))
+        {
+            String renderer = GetParameter(parameters, EP_GRAPHICS_API, String::EMPTY).GetString();
+            if (renderer == "gl")
+                graphics->SetGraphicsAPI(GAPI_BGFX_OPENGL);
+            else if (renderer == "gles")
+                graphics->SetGraphicsAPI(GAPI_BGFX_OPENGLES);
+            else if (renderer == "dx9")
+                graphics->SetGraphicsAPI(GAPI_BGFX_DIRECT3D9);
+            else if (renderer == "dx11")
+                graphics->SetGraphicsAPI(GAPI_BGFX_DIRECT3D11);
+            else if (renderer == "dx12")
+                graphics->SetGraphicsAPI(GAPI_BGFX_DIRECT3D12);
+            else if (renderer == "metal")
+                graphics->SetGraphicsAPI(GAPI_BGFX_METAL);
+            else if (renderer == "vulkan")
+                graphics->SetGraphicsAPI(GAPI_BGFX_METAL);
+            else
+                graphics->SetGraphicsAPI(GAPI_BGFX_VULKAN);
+        }
+        else
+#if defined(_WIN32)
+            graphics->SetGraphicsAPI(GAPI_BGFX_DIRECT3D11);
+#elif defined(__ANDROID__) || defined(IOS) || defined(TVOS) || defined(__EMSCRIPTEN__) || defined (__arm__) || defined(__aarch64__)
+            graphics->SetGraphicsAPI(GAPI_BGFX_OPENGLES);
+#else
+            graphics->SetGraphicsAPI(GAPI_BGFX_OPENGL);
+#endif
 #endif
 
         if (!graphics->SetMode(
@@ -2029,6 +998,9 @@
 #ifdef URHO3D_TESTING
     addOptionInt("--timeout", EP_TIME_OUT, "Quit application after specified time");
 #endif
+#ifdef URHO3D_BGFX
+    addOptionString("--graphicsapi", EP_GRAPHICS_API, "BGFX Graphics API");
+#endif
 }
 
 bool Engine::HasParameter(const VariantMap& parameters, const String& parameter)
@@ -2066,5 +1038,4 @@
 #endif
 }
 
-}
->>>>>>> 82ebd2bd
+}
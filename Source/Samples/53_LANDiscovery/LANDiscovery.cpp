--- conflicted
+++ resolved
@@ -148,21 +148,12 @@
 
 void LANDiscovery::HandleNetworkHostDiscovered(StringHash eventType, VariantMap& eventData)
 {
-<<<<<<< HEAD
-	using namespace NetworkHostDiscovered;
-	URHO3D_LOGINFO("Server discovered!");
-	ea::string text = serverList_->GetText();
-	VariantMap data = eventData[P_BEACON].GetVariantMap();
-	text += "\n" + data["Name"].GetString() + "(" + ea::to_string(data["Players"].GetInt()) + ")" + eventData[P_ADDRESS].GetString() + ":" + ea::to_string(eventData[P_PORT].GetInt());
-	serverList_->SetText(text);
-=======
     using namespace NetworkHostDiscovered;
     URHO3D_LOGINFO("Server discovered!");
-    String text = serverList_->GetText();
+	ea::string text = serverList_->GetText();
     VariantMap data = eventData[P_BEACON].GetVariantMap();
-    text += "\n" + data["Name"].GetString() + "(" + String(data["Players"].GetInt()) + ")" + eventData[P_ADDRESS].GetString() + ":" + String(eventData[P_PORT].GetInt());
+	text += "\n" + data["Name"].GetString() + "(" + ea::to_string(data["Players"].GetInt()) + ")" + eventData[P_ADDRESS].GetString() + ":" + ea::to_string(eventData[P_PORT].GetInt());
     serverList_->SetText(text);
->>>>>>> 02c9072f
 }
 
 void LANDiscovery::HandleStartServer(StringHash eventType, VariantMap& eventData)
